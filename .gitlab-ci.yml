default:
  before_script:
    - python --version
    #- pip install -r requirements.txt
    ##
    ## Install ssh-agent if not already installed, it is required by Docker.
    ## (change apt-get to yum if you use an RPM-based image)
    ##  
    - 'command -v ssh-agent >/dev/null || ( apt-get update -y && apt-get install openssh-client -y )'
    ##
    ## Run ssh-agent (inside the build environment)
    ##
    - eval $(ssh-agent -s)
    ##
    ## Add the SSH key stored in SSH_PRIVATE_KEY variable to the agent store
    ## We're using tr to fix line endings which makes ed25519 keys work
    ## without extra base64 encoding.
    ## https://gitlab.com/gitlab-examples/ssh-private-key/issues/1#note_48526556
    ##
    - echo "$id_rsa_deploy_tn_torch_dev" | tr -d '\r' | ssh-add -
    - ssh-add -l 
    ##
    ## Create the SSH directory and give it the right permissions
    ##
    - mkdir -p ~/.ssh
    - chmod 700 ~/.ssh
    #- echo "$id_rsa_deploy_tn_torch_dev" | tr -d '\r' > ~/.ssh/id_rsa
    #- chmod 600 ~/.ssh/id_rsa
    #- echo $'Host github.com\n    HostName github.com\n    User git\n    IdentityFile .ssh/id_rsa' > ~/.ssh/config
    #- chmod 600 ~/.ssh/config
    - ssh-keyscan -t rsa github.com 2>&1 >> ~/.ssh/known_hosts

.default_rules:
  rules:
    - if: $CI_COMMIT_BRANCH == "docs" || $CI_COMMIT_BRANCH == "generate_mpo"
      when: never
    - if: $CI_COMMIT_BRANCH

stages:
  - Static Analysis
  - Test
  - deploy

pages:
  image: python:3.8
  stage: deploy
  script:
    - wget https://repo.continuum.io/miniconda/Miniconda3-latest-Linux-x86_64.sh && bash Miniconda3-latest-Linux-x86_64.sh -b -p _miniconda
    - export PATH="$PWD/_miniconda/bin:$PATH"
    - conda config --set always_yes yes --set changeps1 no
    - conda update -q conda
    - conda install numpy sphinx  
    - conda install -c conda-forge sphinx_rtd_theme
    - mkdir public && cd docs
    - make html
    - cp -r build/html/* ../public/
  artifacts:
    paths:
      - public
  rules:
    - !reference [.default_rules, rules]
<<<<<<< HEAD

=======
>>>>>>> 465d7805


flake8:
  image: python:3.8
  stage: Static Analysis
  script:
  - pip install flake8
  - flake8 . --count --select=E9,F63,F7,F82 --show-source --statistics
  - flake8 . --count --exit-zero --max-complexity=10 --max-line-length=127 --statistics
  rules:
    - !reference [.default_rules, rules]
<<<<<<< HEAD

=======
>>>>>>> 465d7805

pylint:
  image: python:3.8
  stage: Static Analysis
  allow_failure: true
  script:
  - pip install numpy==1.19.1
  - pip install pylint
  - pip install numpy==1.19.1
  - pylint -d C0301,C0103 ./yast/tensor/
  - pylint -d C0301,C0103 ./yamps/
  rules:
    - !reference [.default_rules, rules]

test_python3.7_conda_numpy1.19.1: 
  image: python:3.7
  stage: Test
  script:
  - wget https://repo.continuum.io/miniconda/Miniconda3-latest-Linux-x86_64.sh && bash Miniconda3-latest-Linux-x86_64.sh -b -p _miniconda
  - export PATH="$PWD/_miniconda/bin:$PATH"
  - conda config --set always_yes yes --set changeps1 no
  - conda install python=3.7
  - conda update -q conda
  - conda install numpy=1.19.1 scipy pytest h5py
  - pip install fbpca
  - export PYTHONPATH=$(pwd)
  - git submodule status
  - ssh-add -l
  - git submodule update --init --recursive
  - cd tests/;
  - pytest -v ./tensor;
  - pytest -v ./mps;
  rules:
    - !reference [.default_rules, rules]

test_python3.7_pip_numpy1.19.1: 
  image: python:3.7
  stage: Test
  script:
  - pip install numpy==1.19.1
  - pip install scipy
  - pip install h5py
  - pip install pytest
  - pip install .
  - export PYTHONPATH=$(pwd)
  - git submodule status
  - ssh-add -l
  - git submodule update --init --recursive
  - cd tests/;
  - pytest -v ./tensor;
  - pytest -v ./mps;
  rules:
    - !reference [.default_rules, rules]

test_python3.8_numpy1.19.1: 
  image: python:3.8
  stage: Test
  script:
  - pip install numpy==1.19.1
  - pip install scipy
  - pip install h5py
  - pip install pytest
  - pip install .
  - export PYTHONPATH=$(pwd)
  - git submodule status
  - ssh-add -l
  - git submodule update --init --recursive
  - cd tests/;
  - pytest -v ./tensor;
  - pytest -v ./mps;
  rules:
    - !reference [.default_rules, rules]

test_python3.8_numpy1.19.+: 
  image: python:3.8
  stage: Test
  script:
  - pip install numpy
  - pip install scipy
  - pip install h5py
  - pip install pytest
  - pip install .
  - export PYTHONPATH=$(pwd)
  - git submodule status
  - ssh-add -l
  - git submodule update --init --recursive
  - cd tests/;
  - pytest -v ./tensor;
  - pytest -v ./mps;
  rules:
    - !reference [.default_rules, rules]

test_python3.8_torch1.11:
  stage: Test
  image: python:3.8
  script:
  - pip install torch==1.11.0+cpu -f https://download.pytorch.org/whl/torch_stable.html
  - pip install scipy
  - pip install h5py
  - pip install pytest
  - pip install .
  - export PYTHONPATH=$(pwd)
  - git submodule status
  - ssh-add -l
  - git submodule update --init --recursive
  - cd tests/;
  - pytest --backend torch -v ./tensor;
  - pytest --backend torch -v ./mps;
  rules:
    - !reference [.default_rules, rules]

test_python3.9_torch1.11:
  stage: Test
  image: python:3.9
  script:
  - pip install torch==1.11.0+cpu -f https://download.pytorch.org/whl/torch_stable.html
  - pip install scipy
  - pip install h5py
  - pip install pytest pytest-cov
  - pip install .
  - export PYTHONPATH=$(pwd)
  - git submodule status
  - ssh-add -l
  - git submodule update --init --recursive
  - cd tests/;
  - pytest --cov=yast --backend np -v ./tensor --cov-report=;
  - pytest --cov=yast --backend torch -v ./tensor --cov-append;
  - pytest --backend torch -v ./mps;
  coverage: '/(?i)total.*? (100(?:\.0+)?\%|[1-9]?\d(?:\.\d+)?\%)$/'
  rules:
    - !reference [.default_rules, rules]<|MERGE_RESOLUTION|>--- conflicted
+++ resolved
@@ -59,10 +59,6 @@
       - public
   rules:
     - !reference [.default_rules, rules]
-<<<<<<< HEAD
-
-=======
->>>>>>> 465d7805
 
 
 flake8:
@@ -74,10 +70,6 @@
   - flake8 . --count --exit-zero --max-complexity=10 --max-line-length=127 --statistics
   rules:
     - !reference [.default_rules, rules]
-<<<<<<< HEAD
-
-=======
->>>>>>> 465d7805
 
 pylint:
   image: python:3.8
