# This is a basic workflow to help you get started with Actions

name: CI

# Controls when the workflow will run
on:
  # Triggers the workflow on push or pull request events but only for the master branch
  push:
    branches:
      - '**'
  pull_request:
    branches: [ master ]

  # Allows you to run this workflow manually from the Actions tab
  workflow_dispatch:

concurrency:
  group: ${{ github.workflow }}-${{ github.event.pull_request.number || github.ref }}
  cancel-in-progress: true

# A workflow run is made up of one or more jobs that can run sequentially or in parallel
jobs:
  dump_contexts_to_log:
    runs-on: ubuntu-latest
    steps:
      - name: Dump GitHub context
        env:
          DEBUG_GH_CONTEXT_EVENT: ${{ toJson(github.event_name) }}
          DEBUG_GH_CONTEXT_BASE_REF: ${{ toJson(github.base_ref) }}
        run: echo "$DEBUG_GH_CONTEXT_EVENT $DEBUG_GH_CONTEXT_BASE_REF"

  # runs basic tests on numpy backend. Dependency for job test-full
  test-basic:
    runs-on: ubuntu-latest
    strategy:
      fail-fast: true

    steps:
      - run: CI=false
      - uses: actions/checkout@v4

      - name: setup python
        uses: actions/setup-python@v5
        with:
          python-version: "3.12"

      - name: setup deps
        run: |
<<<<<<< HEAD
            pip install mkl;
            pip install numpy;
            pip install scipy;
            pip install .[test];
=======
            pip install ".[test]";
>>>>>>> 736236bf
            pip install flake8 pylint;

      - name: static analysis flake8
        run: |
            flake8 . --count --select=E9,F63,F7,F82 --ignore=F821 --show-source --statistics;
            flake8 . --count --exit-zero --max-complexity=10 --max-line-length=127 --statistics;

      - name: static analysis py_lint
        continue-on-error: true
        run: pylint -d C0301,C0103,W0212 ./yastn/

      # Run tests
      - name: tests
        run: |
          pytest -v;
          pytest -v --tensordot_policy fuse_contracted ./tests/tensor;
          pytest -v --tensordot_policy no_fusion ./tests/tensor;

  deploy-docs:
    if: contains(fromJson('["refs/heads/master","refs/heads/docs"]'), github.ref)
    permissions:
      contents: read
      pages: write
      id-token: write
    uses: ./.github/workflows/docs.yml
    with:
      python-version: '3.12'

  # run matrix of tests for python and torch versions
  test-full:
    needs: test-basic
    if: |
      contains(fromJson('["refs/heads/master", "refs/heads/tests"]'), github.ref) ||
      ( github.event_name == 'pull_request' && contains(fromJson('["master",]'), github.base_ref) )

    # The type of runner that the job will run on
    runs-on: ubuntu-latest
    strategy:
      matrix:
        include:
          - backend: np
            python_v: '3.9'
            numpy_v: '1.21.6'
            scipy_v: '1.11.4'
            torch_v: 'none'
          - backend: torch
            python_v: '3.9'
            numpy_v: '1.26.4'
            scipy_v: '1.13.1'
            torch_v: '2.4'
          - backend: torch
            python_v: '3.12'
            numpy_v: '2.0.1'
            scipy_v: '1.14.1'
            torch_v: '2.5.1'
      fail-fast: false

    # Steps represent a sequence of tasks that will be executed as part of the job
    steps:
      - run: CI=false

      # Checks-out your repository under $GITHUB_WORKSPACE, so your job can access it
      - uses: actions/checkout@v4

      # Runs a single command using the runners shell
      # - name: Run a one-line script
      # run: echo Hello, world!

      # Runs a set of commands using the runners shell
      - name: setup python
        uses: actions/setup-python@v5
        with:
          python-version: ${{ matrix.python_v }}

      - name: setup deps
        run: |
          pip install numpy==${{ matrix.numpy_v }};
          pip install scipy==${{ matrix.scipy_v }};
          pip install .[io,test]

      - name: setup pytorch
        if: matrix.backend == 'torch'
        run: |
            pip install torch==${{ matrix.torch_v }} --index-url https://download.pytorch.org/whl/cpu

      # Run tests
      - name: tests
        run: |
          pytest -v --backend ${{ matrix.backend }};
          pytest -v --backend ${{ matrix.backend }} --tensordot_policy fuse_contracted ./tests/tensor;
          pytest -v --backend ${{ matrix.backend }} --tensordot_policy no_fusion ./tests/tensor;


  test-full-coverage:
    needs: [test-basic, test-full]
    if: contains(fromJson('["refs/heads/master", "refs/heads/tests"]'), github.ref)
    runs-on: ubuntu-latest
    strategy:
      matrix:
        include:
          - python_v: '3.12'
            numpy_v: '1.26'
            scipy_v: '1.14'
            torch_v: '2.4'
      fail-fast: true

    steps:
      - run: CI=false
      - uses: actions/checkout@v4

      - name: setup python
        uses: actions/setup-python@v5
        with:
          python-version: ${{ matrix.python_v }}

      - name: setup deps
        run: |
          pip install numpy==${{ matrix.numpy_v }};
          pip install scipy==${{ matrix.scipy_v }};
          pip install torch==${{ matrix.torch_v }} --index-url https://download.pytorch.org/whl/cpu;
          pip install .[io,test]

      - name: Run tests and collect coverage
        run: |
          pytest -v --cov=yastn --cov-report=xml --backend np;
          pytest -v --cov=yastn --cov-report=xml --backend np --tensordot_policy fuse_contracted --cov-append ./tests/tensor;
          pytest -v --cov=yastn --cov-report=xml --backend np --tensordot_policy no_fusion --cov-append ./tests/tensor;
          pytest -v --cov=yastn --cov-report=xml --backend torch --cov-append ./tests/tensor;
          pytest -v --cov=yastn --cov-report=xml --backend torch --tensordot_policy no_fusion --cov-append ./tests/tensor;

      - name: Upload coverage reports to Codecov with GitHub Action
        uses: codecov/codecov-action@v4.2.0
        env:
          CODECOV_TOKEN: ${{ secrets.CODECOV_TOKEN }}<|MERGE_RESOLUTION|>--- conflicted
+++ resolved
@@ -46,14 +46,7 @@
 
       - name: setup deps
         run: |
-<<<<<<< HEAD
-            pip install mkl;
-            pip install numpy;
-            pip install scipy;
-            pip install .[test];
-=======
             pip install ".[test]";
->>>>>>> 736236bf
             pip install flake8 pylint;
 
       - name: static analysis flake8
