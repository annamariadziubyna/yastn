import yast.mps as mps
import ops_full as ops_full
import ops_Z2 as ops_Z2
import ops_U1 as ops_U1
import numpy as np
import pytest

tol=1e-8

def run_tdvp_1site(psi, H, dt, sweeps,  Eng_gs, opts=None):
    """ Run a faw sweeps in imaginary time of tdvp_1site_sweep. """
    env = mps.dmrg.dmrg_sweep_1site(psi, H, env=None)
<<<<<<< HEAD
    Eng_old = env.measure()
    for _ in range(sweeps):
        env = mps.tdvp.tdvp_sweep_1site(psi, H, env=env, dt=dt, hermitian=True, opts_svd=opts)
        Eng = env.measure()
=======
    Eng_old = env.measure()  #.real
    for _ in range(sweeps):
        env = mps.tdvp.tdvp_sweep_1site(psi, H, env=env, dt=dt, hermitian=True, opts_svd=opts)
        Eng = env.measure()  #.real
>>>>>>> 7d28309b
        assert Eng < Eng_old + tol
        Eng_old = Eng
    print('Eng =', Eng, ' Egs =', Eng_gs)
    assert pytest.approx(Eng, rel=1e-1) == Eng_gs
    return psi


def run_tdvp_2site(psi, H, dt, sweeps,  Eng_gs, opts=None):
    """ Run a faw sweeps in imaginary time of tdvp_2site_sweep. """
    env = mps.dmrg.dmrg_sweep_1site(psi, H, env=None)
<<<<<<< HEAD
    Eng_old = env.measure()
    for _ in range(sweeps):
        env = mps.tdvp.tdvp_sweep_2site(psi, H, env=env, dt=dt, hermitian=True, opts_svd=opts)
        Eng = env.measure()
=======
    Eng_old = env.measure()  #.real
    for _ in range(sweeps):
        env = mps.tdvp.tdvp_sweep_2site(psi, H, env=env, dt=dt, hermitian=True, opts_svd=opts)
        Eng = env.measure()  #.real
>>>>>>> 7d28309b
        assert Eng < Eng_old + tol
        Eng_old = Eng
    print('Eng =', Eng, ' Egs =', Eng_gs)
    assert pytest.approx(Eng, rel=1e-1) == Eng_gs
    return psi


def run_tdvp_2site_group(psi, H, dt, sweeps,  Eng_gs, opts=None):
    """ Run a faw sweeps in imaginary time of tdvp_2site_group. """
    env = mps.dmrg.dmrg_sweep_1site(psi, H, env=None)
<<<<<<< HEAD
    Eng_old = env.measure()
    for _ in range(sweeps):
        env = mps.tdvp.tdvp_sweep_2site_group(psi, H, env=env, dt=dt, hermitian=True, opts_svd=opts)
        Eng = env.measure()
=======
    Eng_old = env.measure()  #.real
    for _ in range(sweeps):
        env = mps.tdvp.tdvp_sweep_2site_group(psi, H, env=env, dt=dt, hermitian=True, opts_svd=opts)
        Eng = env.measure()  #.real
>>>>>>> 7d28309b
        assert Eng < Eng_old + tol
        Eng_old = Eng
    print('Eng =', Eng, ' Egs =', Eng_gs)
    assert pytest.approx(Eng, rel=1e-1) == Eng_gs
    return psi

def test_full_tdvp():
    """
    Initialize random mps of full tensors and runs a few sweeps of dmrg1 with Hamiltonian of XX model.
    """
    N = 5
    D_total = 4
    dt = -.25
    sweeps = 3
    opts_svd = {'tol': 1e-6, 'D_total': D_total}

    H = ops_full.mpo_XX_model(N=N, t=1, mu=0.25)
    Eng_gs = -2.232050807568877

    psi = ops_full.mps_random(N=N, Dmax=D_total, d=2)
    psi.canonize_sweep(to='first')
    psi = run_tdvp_1site(psi, H, dt=dt, sweeps=sweeps, opts=opts_svd, Eng_gs=Eng_gs)

    psi = ops_full.mps_random(N=N, Dmax=D_total, d=2)
    psi.canonize_sweep(to='first')
    psi = run_tdvp_2site(psi, H, dt=dt, sweeps=sweeps, opts=opts_svd, Eng_gs=Eng_gs)

    psi = ops_full.mps_random(N=N, Dmax=D_total, d=2)
    psi.canonize_sweep(to='first')
    psi = run_tdvp_2site_group(psi, H, dt=dt, sweeps=sweeps, opts=opts_svd, Eng_gs=Eng_gs)


def test_Z2_tdvp():
    """
    Initialize random mps of full tensors and runs a few sweeps of dmrg1 with Hamiltonian of XX model.
    """
    N = 5
    D_total = 4
    dt = -.25
    sweeps = 3
    opts_svd = {'tol': 1e-6, 'D_total': D_total}

    Eng_parity0 = -2.232050807568877
    Eng_parity1 = -1.982050807568877

    H = ops_Z2.mpo_XX_model(N=N, t=1, mu=0.25)

    psi = ops_Z2.mps_random(N=N, Dblock=D_total/2, total_parity=0)
    psi.canonize_sweep(to='first')
    _ = run_tdvp_1site(psi, H, dt=dt, sweeps=sweeps, opts=opts_svd, Eng_gs=Eng_parity0)

    psi = ops_Z2.mps_random(N=N, Dblock=D_total/2, total_parity=1)
    psi.canonize_sweep(to='first')
    _ = run_tdvp_1site(psi, H, dt=dt, sweeps=sweeps, opts=opts_svd, Eng_gs=Eng_parity1)

    psi = ops_Z2.mps_random(N=N, Dblock=D_total/2, total_parity=0)
    psi.canonize_sweep(to='first')
    _ = run_tdvp_2site(psi, H, dt=dt, sweeps=sweeps, opts=opts_svd, Eng_gs=Eng_parity0)

    psi = ops_Z2.mps_random(N=N, Dblock=D_total/2, total_parity=0)
    psi.canonize_sweep(to='first')
    _ = run_tdvp_2site_group(psi, H, dt=dt, sweeps=sweeps, opts=opts_svd, Eng_gs=Eng_parity0)


def test_U1_tdvp():
    """
    Initialize random mps of full tensors and runs a few sweeps of dmrg1 with Hamiltonian of XX model.
    """
    N = 5
    D_total = 4
    dt = -.25
    sweeps = 3
    opts_svd = {'tol': 1e-6, 'D_total': D_total}

    Eng_ch1 = -1.482050807568877
    Eng_ch2 = -2.232050807568877

    H = ops_U1.mpo_XX_model(N=N, t=1, mu=0.25)

    psi = ops_U1.mps_random(N=N, Dblocks=[1, 2, 1], total_charge=1)
    psi.canonize_sweep(to='first')
    _ = run_tdvp_1site(psi, H, dt=dt, sweeps=sweeps, opts=opts_svd, Eng_gs=Eng_ch1)

    psi = ops_U1.mps_random(N=N, Dblocks=[1, 2, 1], total_charge=2)
    psi.canonize_sweep(to='first')
    _ = run_tdvp_1site(psi, H, dt=dt, sweeps=sweeps, opts=opts_svd, Eng_gs=Eng_ch2)

    psi = ops_U1.mps_random(N=N, Dblocks=[1, 2, 1], total_charge=1)
    psi.canonize_sweep(to='first')
    _ = run_tdvp_2site(psi, H, dt=dt, sweeps=sweeps, opts=opts_svd, Eng_gs=Eng_ch1)

    psi = ops_U1.mps_random(N=N, Dblocks=[1, 2, 1], total_charge=1)
    psi.canonize_sweep(to='first')
    _ = run_tdvp_2site_group(psi, H, dt=dt, sweeps=sweeps, opts=opts_svd, Eng_gs=Eng_ch1)


def test_OBC_tdvp():
    """
    Check tdvp_OBC with measuring additional expectation values
    """
    N = 5
    D_total = 4
    opts_svd = {'tol': 1e-6, 'D_total': D_total}

    H = ops_full.mpo_XX_model(N=N, t=1, mu=0.25)
    M = None

    Eng_gs = -2.232050807568877
    dt = -.25
    tmax = dt*2.

    version = '1site'
    psi = ops_full.mps_random(N=N, Dmax=D_total, d=2).canonize_sweep(to='first')
    mps.dmrg.dmrg_sweep_1site(psi, H, env=None)
    _, E, _ = mps.tdvp.tdvp_OBC(psi=psi, tmax=tmax, dt=dt, H=H, M=M, version=version, opts_svd=opts_svd)
    print('1site: Energy =', E, ' Eref= ', Eng_gs)
    assert pytest.approx(E, rel=1e-1) == Eng_gs

    version = '2site'
    psi = ops_full.mps_random(N=N, Dmax=D_total, d=2).canonize_sweep(to='first')
    mps.dmrg.dmrg_sweep_1site(psi, H, env=None)
    _, E, _ = mps.tdvp.tdvp_OBC(psi=psi, tmax=tmax, dt=dt, H=H, M=M, version=version, opts_svd=opts_svd)
    print('2site: Energy =', E, ' Eref= ', Eng_gs)
    assert pytest.approx(E, rel=1e-1) == Eng_gs
 
    version = '2site_group'
    psi = ops_full.mps_random(N=N, Dmax=D_total, d=2).canonize_sweep(to='first')
    mps.dmrg.dmrg_sweep_1site(psi, H, env=None)
    _, E, _ = mps.tdvp.tdvp_OBC(psi=psi, tmax=tmax, dt=dt, H=H, M=M, version=version, opts_svd=opts_svd)
    print('2site_group: Energy =', E, ' Eref= ', Eng_gs)
    assert pytest.approx(E, rel=1e-1) == Eng_gs

if __name__ == "__main__":
    test_full_tdvp()
    test_Z2_tdvp()
    test_U1_tdvp()
    test_OBC_tdvp()<|MERGE_RESOLUTION|>--- conflicted
+++ resolved
@@ -10,17 +10,10 @@
 def run_tdvp_1site(psi, H, dt, sweeps,  Eng_gs, opts=None):
     """ Run a faw sweeps in imaginary time of tdvp_1site_sweep. """
     env = mps.dmrg.dmrg_sweep_1site(psi, H, env=None)
-<<<<<<< HEAD
-    Eng_old = env.measure()
-    for _ in range(sweeps):
-        env = mps.tdvp.tdvp_sweep_1site(psi, H, env=env, dt=dt, hermitian=True, opts_svd=opts)
-        Eng = env.measure()
-=======
     Eng_old = env.measure()  #.real
     for _ in range(sweeps):
         env = mps.tdvp.tdvp_sweep_1site(psi, H, env=env, dt=dt, hermitian=True, opts_svd=opts)
         Eng = env.measure()  #.real
->>>>>>> 7d28309b
         assert Eng < Eng_old + tol
         Eng_old = Eng
     print('Eng =', Eng, ' Egs =', Eng_gs)
@@ -31,17 +24,10 @@
 def run_tdvp_2site(psi, H, dt, sweeps,  Eng_gs, opts=None):
     """ Run a faw sweeps in imaginary time of tdvp_2site_sweep. """
     env = mps.dmrg.dmrg_sweep_1site(psi, H, env=None)
-<<<<<<< HEAD
-    Eng_old = env.measure()
-    for _ in range(sweeps):
-        env = mps.tdvp.tdvp_sweep_2site(psi, H, env=env, dt=dt, hermitian=True, opts_svd=opts)
-        Eng = env.measure()
-=======
     Eng_old = env.measure()  #.real
     for _ in range(sweeps):
         env = mps.tdvp.tdvp_sweep_2site(psi, H, env=env, dt=dt, hermitian=True, opts_svd=opts)
         Eng = env.measure()  #.real
->>>>>>> 7d28309b
         assert Eng < Eng_old + tol
         Eng_old = Eng
     print('Eng =', Eng, ' Egs =', Eng_gs)
@@ -52,17 +38,10 @@
 def run_tdvp_2site_group(psi, H, dt, sweeps,  Eng_gs, opts=None):
     """ Run a faw sweeps in imaginary time of tdvp_2site_group. """
     env = mps.dmrg.dmrg_sweep_1site(psi, H, env=None)
-<<<<<<< HEAD
-    Eng_old = env.measure()
-    for _ in range(sweeps):
-        env = mps.tdvp.tdvp_sweep_2site_group(psi, H, env=env, dt=dt, hermitian=True, opts_svd=opts)
-        Eng = env.measure()
-=======
     Eng_old = env.measure()  #.real
     for _ in range(sweeps):
         env = mps.tdvp.tdvp_sweep_2site_group(psi, H, env=env, dt=dt, hermitian=True, opts_svd=opts)
         Eng = env.measure()  #.real
->>>>>>> 7d28309b
         assert Eng < Eng_old + tol
         Eng_old = Eng
     print('Eng =', Eng, ' Egs =', Eng_gs)
