# Copyright 2024 The YASTN Authors. All Rights Reserved.
#
# Licensed under the Apache License, Version 2.0 (the "License");
# you may not use this file except in compliance with the License.
# You may obtain a copy of the License at
#
#     https://www.apache.org/licenses/LICENSE-2.0
#
# Unless required by applicable law or agreed to in writing, software
# distributed under the License is distributed on an "AS IS" BASIS,
# WITHOUT WARRANTIES OR CONDITIONS OF ANY KIND, either express or implied.
# See the License for the specific language governing permissions and
# limitations under the License.
# ==============================================================================
"""
Test ctmrg on 2D Classical Ising model.
Calculate expectation values using ctm for analytical dense peps tensors
of 2D Ising model with zero transverse field (Onsager solution)
"""
import numpy as np
import pytest
import yastn
import yastn.tn.fpeps as fpeps
try:
    from .configs import config as cfg
    # cfg is used by pytest to inject different backends and divices
except ImportError:
    from configs import config as cfg

tol_exp = 1e-6

def mean(xs):
    return sum(xs) / len(xs)

def max_dev(xs):
    mx = mean(xs)
    return max(abs(x - mx) for x in xs)


def create_Ising_tensor(si, sz, beta):
    """ Creates peps tensor for given beta. """
    szz = yastn.ncon((sz, sz), ((-0, -1), (-2, -3)))
    sii = yastn.ncon((si, si), ((-0, -1), (-2, -3)))
    G = np.cosh(beta / 2) * sii + np.sinh(beta / 2) * szz
    U, S, V = yastn.svd_with_truncation(G, axes = ((0, 1), (2, 3)), sU = -1, tol = 1e-15, Uaxis=1, Vaxis=1)
    S = S.sqrt()
    GA = S.broadcast(U, axes=1)
    GB = S.broadcast(V, axes=1)
    T = yastn.tensordot(GA, GB, axes=(2, 0))
    T = yastn.tensordot(T, GB, axes=(3, 0))
    T = yastn.tensordot(T, GA, axes=(4, 0))
    T = T.fuse_legs(axes=(1, 2, 3, 4, (0, 5)))
    return T


def gauges_random(leg):
    """ Returns a d0 x d1 dense random matrix and its inverse """
    a = yastn.rand(config=cfg, legs=[leg.conj(), leg])
    inv_tu = np.linalg.inv(a.to_numpy())
    b = yastn.Tensor(config=cfg, s=(-leg.s, leg.s))
    b.set_block(val=inv_tu, Ds=a.get_shape()[::-1])
    return a, b


def create_Ising_peps(ops, beta, lattice='checkerboard', dims=(2, 2), boundary='infinite', gauges=False):
    if lattice == 'checkerboard':
        geometry = fpeps.CheckerboardLattice()
    else: # lattice == 'square':
        geometry = fpeps.SquareLattice(dims=dims, boundary=boundary)

    psi = fpeps.Peps(geometry)
    T = create_Ising_tensor(ops.I(), ops.z(), beta)
    for site in psi.sites():
        psi[site] = T

    if not gauges:
        return psi

    for bond in psi.bonds():
        dirn, l_order = psi.nn_bond_type(bond)
        s0, s1 = bond if l_order else bond[::-1]
        T0 = psi[s0].unfuse_legs(axes=(0, 1))
        T1 = psi[s1].unfuse_legs(axes=(0, 1))
        if dirn == 'h':
            leg = T0.get_legs(axes=3)
            g0, g1 = gauges_random(leg)
            psi[s0] = yastn.ncon([T0, g0], [(-0, -1, -2, 1, -4), (1, -3)])
            psi[s1] = yastn.ncon([g1, T1], [(-1, 1), (-0, 1, -2, -3, -4)])
        else: # dirn == 'v':
            leg = T0.get_legs(axes=3)
            g0, g1 = gauges_random(leg)
            psi[s0] = yastn.ncon([g0, T0], [(-2, 1), (-0, -1, 1, -3, -4)])
            psi[s1] = yastn.ncon([T1, g1], [(1, -1, -2, -3, -4), (1, -0)])
    return psi


def run_ctm(psi, ops, D=8, init='eye', method='2site'):
    """ Compares ctm expectation values with analytical result. """
    opts_svd = {'D_total': D, 'tol': 1e-10}
    Z_old, ZZ_old = 0, 0
    env = fpeps.EnvCTM(psi, init=init)
    for _ in range(6):
        env.update_(opts_svd=opts_svd, method='2site')
    out = env.ctmrg_(max_sweeps=1000, opts_svd=opts_svd, method=method, corner_tol=tol_exp)
    return env


def check_Z(env, ops, Z_exact, site=None, tol_ev = 1e-3):
    Z = env.measure_1site(ops.z(), site=site)
    if site is None:
        Znn1 = env.measure_nn(ops.z(), ops.I())
        Znn2 = env.measure_nn(ops.I(), ops.z())
        Zs = [*Z.values(), *Znn1.values(), *Znn2.values()]
        Z = mean(Zs)
        print(f"max dev Z ={max_dev(Zs):0.6f}")
        assert max_dev(Zs) < tol_ev
    print(f"{Z=:0.6f}")
    assert abs(abs(Z) - Z_exact) < tol_ev


def check_ZZ(env, ops, ZZ_exact, bond=None, tol_ev = 1e-3):
    ZZ = env.measure_nn(ops.z(), ops.z(), bond=bond)
    if bond is None:
        ZZ = mean([*ZZ.values()])
    print(f"{ZZ=:0.6f}")
    assert abs(ZZ - ZZ_exact) < tol_ev


def test_ctm_ising():
    """ Calculate magnetization for classical 2D Ising model and compares with the exact result. """
    # beta_c = ln(1 + sqrt(2)) / 2 = 0.44068679350977147
    # spontanic magnetization = (1 - sinh(2 * beta) ** -4) ** 0.125
    Z_exact  = {0.3: 0.000000, 0.5: 0.911319, 0.6: 0.973609, 0.75: 0.993785}
    ZZ_exact = {0.3: 0.352250, 0.5: 0.872783, 0.6: 0.954543, 0.75: 0.988338}
    #
    ops = yastn.operators.Spin12(sym='dense', backend=cfg.backend, default_device=cfg.default_device)
    ops.random_seed(seed=0)
    #
    method = '1site'
    beta = 0.6
    print(f"Lattice: checkerboard infinite; gauges= False; {beta=}; {method=}")
    psi = create_Ising_peps(ops, beta, lattice='checkerboard', dims=(2, 2), boundary='infinite', gauges=False)
<<<<<<< HEAD
    env = run_ctm(psi, ops, init='rand', method=method)
=======
    env = run_ctm(psi, ops, init='rand', method=method) # eye
>>>>>>> a4f7aa8e
    check_Z(env, ops, Z_exact[beta])
    check_ZZ(env, ops, ZZ_exact[beta])
    #
    method = '2site'
    beta = 0.3
    print(f"Lattice = square infinite, gauges = False; {beta=}; {method=}")
    psi = create_Ising_peps(ops, beta, lattice='square', dims=(2, 3), boundary='infinite', gauges=True)
    env = run_ctm(psi, ops, init='eye', method=method)
    check_Z(env, ops, Z_exact[beta])
    check_ZZ(env, ops, ZZ_exact[beta])
    #
    method = '1site'
    beta = 0.6  # CTM should not be really used with "cylinder"
    print(f"Lattice = square cylinder, gauges = False; {beta=}; {method=}")
    psi = create_Ising_peps(ops, beta, lattice='square', dims=(3, 17), boundary='cylinder', gauges=False)
<<<<<<< HEAD
    env = run_ctm(psi, ops, D=4, init='rand', method=method)
=======
    env = run_ctm(psi, ops, D=4, init='rand', method=method) # eye
>>>>>>> a4f7aa8e
    check_Z(env, ops, Z_exact[beta], site=(1, 6))
    check_Z(env, ops, Z_exact[beta], site=(0, 6))
    check_ZZ(env, ops, ZZ_exact[beta], bond=((1, 8), (0, 8)))
    check_ZZ(env, ops, ZZ_exact[beta], bond=((0, 8), (2, 8)))


def test_ctm_save_load_copy():
    ops = yastn.operators.Spin12(sym='dense', backend=cfg.backend, default_device=cfg.default_device)

    psi = create_Ising_peps(ops, beta=0.5, lattice='checkerboard', dims=(2, 2), boundary='infinite', gauges=False)
    env = run_ctm(psi, ops, init='eye', method='2site')

    d = env.save_to_dict()

    env_save = fpeps.load_from_dict(ops.config, d)
    env_copy = env.copy()

    for site in env.sites():
        for dirn in  ['tl', 'tr', 'bl', 'br', 't', 'l', 'b', 'r']:
            ten0 = getattr(env[site], dirn)
            ten1 = getattr(env_save[site], dirn)
            ten2 = getattr(env_copy[site], dirn)

            yastn.are_independent(ten0, ten1)
            yastn.are_independent(ten0, ten2)
            assert (ten0 - ten1).norm() < 1e-14
            assert (ten0 - ten2).norm() < 1e-14

if __name__ == '__main__':
    test_ctm_ising()
    test_ctm_save_load_copy()<|MERGE_RESOLUTION|>--- conflicted
+++ resolved
@@ -140,11 +140,7 @@
     beta = 0.6
     print(f"Lattice: checkerboard infinite; gauges= False; {beta=}; {method=}")
     psi = create_Ising_peps(ops, beta, lattice='checkerboard', dims=(2, 2), boundary='infinite', gauges=False)
-<<<<<<< HEAD
-    env = run_ctm(psi, ops, init='rand', method=method)
-=======
     env = run_ctm(psi, ops, init='rand', method=method) # eye
->>>>>>> a4f7aa8e
     check_Z(env, ops, Z_exact[beta])
     check_ZZ(env, ops, ZZ_exact[beta])
     #
@@ -160,11 +156,7 @@
     beta = 0.6  # CTM should not be really used with "cylinder"
     print(f"Lattice = square cylinder, gauges = False; {beta=}; {method=}")
     psi = create_Ising_peps(ops, beta, lattice='square', dims=(3, 17), boundary='cylinder', gauges=False)
-<<<<<<< HEAD
-    env = run_ctm(psi, ops, D=4, init='rand', method=method)
-=======
     env = run_ctm(psi, ops, D=4, init='rand', method=method) # eye
->>>>>>> a4f7aa8e
     check_Z(env, ops, Z_exact[beta], site=(1, 6))
     check_Z(env, ops, Z_exact[beta], site=(0, 6))
     check_ZZ(env, ops, ZZ_exact[beta], bond=((1, 8), (0, 8)))
