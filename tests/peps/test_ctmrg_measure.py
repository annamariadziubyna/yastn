--- conflicted
+++ resolved
@@ -135,13 +135,6 @@
             val = -1 / 3  #  result of <psi | cs_0+ cs_1 | psi>
             for s in ['u', 'd']:
                 bond = [*g.sites()]
-<<<<<<< HEAD
-                # import pdb; pdb.set_trace()
-                assert abs(env.measure_nn(ops.cp(s), ops.c(s), bond=bond) + 1 / 3) < tol
-                assert abs(env.measure_nn(ops.cp(s), ops.c(s), bond=bond[::-1]) + 1 / 3) < tol
-                assert abs(env.measure_nn(ops.c(s), ops.cp(s), bond=bond) - 1 / 3) < tol
-                assert abs(env.measure_nn(ops.c(s), ops.cp(s), bond=bond[::-1]) - 1 / 3) < tol
-=======
                 assert abs(env.measure_nn(ops.cp(s), ops.c(s), bond=bond) - val) < tol
                 assert abs(env.measure_nn(ops.c(s), ops.cp(s), bond=bond[::-1]) - (-val)) < tol
                 assert abs(env.measure_nn(ops.c(s), ops.cp(s), bond=bond) - (-val.conjugate())) < tol
@@ -149,6 +142,7 @@
 
 
             # example that is testing auxlliary leg swap-gate in the initialization
+            # it has non-trivial charge carried by auxlliary leg
             v0111 = yastn.ncon([ops.vec_n((0, 1)), ops.vec_n((1, 1))], [[-0], [-1]])
             v1101 = yastn.ncon([ops.vec_n((1, 1)), ops.vec_n((0, 1))], [[-0], [-1]])
 
@@ -185,7 +179,6 @@
                     assert abs(env.measure_nn(ops.c('u'), ops.cp('u'), bond=bond[::-1]) - (-val)) < tol
                     assert abs(env.measure_nn(ops.c('u'), ops.cp('u'), bond=bond) - (-val.conjugate())) < tol
                     assert abs(env.measure_nn(ops.cp('u'), ops.c('u'), bond=bond[::-1]) - (val.conjugate())) < tol
->>>>>>> e5b902bd
 
 
 if __name__ == '__main__':
