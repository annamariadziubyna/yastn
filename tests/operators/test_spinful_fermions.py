--- conflicted
+++ resolved
@@ -82,15 +82,12 @@
         yastn.operators.SpinfulFermions(sym='U1', fermionic=False)
         # For SpinfulFermions config.sym does not match config.fermionic.
     with pytest.raises(yastn.YastnError):
-<<<<<<< HEAD
-=======
         yastn.operators.SpinfulFermions(sym='dense')
         # For SpinfulFermions sym should be in ('Z2', 'U1', 'U1xU1', 'U1xU1xZ2').
     with pytest.raises(yastn.YastnError):
         yastn.operators.SpinfulFermions(sym='U1', fermionic=False)
         # For SpinfulFermions config.sym does not match config.fermionic.
     with pytest.raises(yastn.YastnError):
->>>>>>> 9e41f72c
         yastn.operators.SpinfulFermions(sym='U1xU1xZ2', fermionic=True)
         # For SpinfulFermions config.sym does not match config.fermionic.
     with pytest.raises(yastn.YastnError):
