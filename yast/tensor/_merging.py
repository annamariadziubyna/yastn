--- conflicted
+++ resolved
@@ -183,13 +183,8 @@
 
     Two types of fusion are supported: `meta` and `hard`:
 
-<<<<<<< HEAD
-    * `meta` performs the fusion only at the level of a syntax, where it operates as a tensor with lower rank.
-      Tensor structure and data (blocks) are not affected - apart from a transpose that may be needed for consistency.
-=======
         * `meta` performs the fusion only at the level of a syntax, where it operates as a tensor with lower rank.
           Tensor structure and data (blocks) are not affected - apart from a transpose that may be needed for consistency.
->>>>>>> 465d7805
 
         * `hard` changes both the structure and data, by aggregating smaller blocks into larger
            ones. Such fusion allows to balance number of non-zero blocks and typical block size.
