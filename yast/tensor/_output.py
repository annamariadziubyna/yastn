""" methods outputing data from yast tensor. """

import numpy as np
from ._auxliary import _clear_axes, _unpack_axes, _mf_to_ntree, _struct, _flatten
from ._tests import YastError
from ..sym import sym_none
from ._legs import Leg, leg_union, _leg_fusions_need_mask
from ._merging import _embed_tensor


__all__ = ['compress_to_1d', 'save_to_dict', 'save_to_hdf5', 'requires_grad']


def save_to_dict(a):
    r"""
    Export YAST tensor to dictionary.

    Returns
    -------
    a: yast.Tensor
        tensor to export
    d: dict
        dictionary containing all the information needed to recreate the tensor.
    """
    _d = a.config.backend.to_numpy(a._data)
    hfs = [hf._asdict() for hf in a.hfs]
    return {'_d': _d, 's': a.struct.s, 'n': a.struct.n,
            't': a.struct.t, 'D': a.struct.D, 'isdiag': a.isdiag,
            'mfs': a.mfs, 'hfs': hfs,
            'SYM_ID': a.config.sym.SYM_ID, 'fermionic': a.config.fermionic}


def save_to_hdf5(a, file, path):
    """
    Export tensor into hdf5 type file.

    Parameters
    ----------
    a : yast.Tensor
        tensor to export
    
    TODO
    """
    _d = a.config.backend.to_numpy(a._data)
    hfs = [tuple(hf) for hf in a.hfs]
    file.create_dataset(path+'/isdiag', data=[int(a.isdiag)])
    file.create_group(path+'/mfs/'+str(a.mfs))
    file.create_group(path+'/hfs/'+str(hfs))
    file.create_dataset(path+'/n', data=a.struct.n)
    file.create_dataset(path+'/s', data=a.struct.s)
    file.create_dataset(path+'/ts', data=a.struct.t)
    file.create_dataset(path+'/Ds', data=a.struct.D)
    file.create_dataset(path+'/matrix', data=_d)


def compress_to_1d(a, meta=None):
    """
    Store each block within 1D array in contiguous manner 
    (without cloning the data if not necessary) and 
    create metadata allowing re-creation of the original tensor.

    Parameters
    ----------
        a: yast.Tensor
            tensor to export
        meta: dict
            If not None, uses this extra information to fill-in extra zero blocks
            not present in the tensor but allowed by the symmetry.
            Raises error if tensor has some blocks which are not included in meta or otherwise
            meta does not match the tensor.

    Returns
    -------
    tensor (type derived from backend)
        1D array with tensor data
    dict
        metadata with structure of the symmetric tensor
    """
    if meta is None:
        meta = {'struct': a.struct, 'hfs': a.hfs,
                'mfs': a.mfs}
        return a._data, meta
    # else:
    if a.struct.s != meta['struct'].s:
        raise YastError("Tensor has different signature than metadata.")
    if a.struct.n != meta['struct'].n:
        raise YastError("Tensor has different tensor charge than metadata.")
    if a.isdiag != meta['struct'].diag:
        raise YastError("Tensor has different diagonality than metadata.")
    if a.mfs != meta['mfs'] or a.hfs != meta['hfs']:
        raise YastError("Tensor has different leg fusion structure than metadata.")
    Dsize = meta['struct'].sl[-1][1] if len(meta['struct'].sl) > 0 else 0

    if a.struct == meta['struct']:
        return a._data, meta
    # else: embed filling in missing zero blocks
    ia, im, meta_merge = 0, 0, []
    while ia < len(a.struct.t):
        if a.struct.t[ia] < meta['struct'].t[im] or im >= len(meta['struct'].t):
            raise YastError("Tensor has blocks that do not appear in meta.")
        if a.struct.t[ia] == meta['struct'].t[im]:
            meta_merge.append((meta['struct'].sl[im], a.struct.sl[ia]))
            ia += 1
            im += 1
        else: #a.struct.t[ia] > meta['struct'].t[im]:
            im += 1
    data = a.config.backend.embed_slc(a._data, meta_merge, Dsize)
    return data, meta


############################
#    output information    #
############################


def show_properties(a):
    """
    Print basic properties of the tensor:
        * it's symmetry
        * signature
        * total charge
        * whether it is a diagonal tensor
        * meta/logical rank - treating fused legs as single leg
        * native rank
        * total dimension of all existing charge sectors for each leg, treating fused legs as single leg
        * total dimension of all existing charge sectors for native leg
        * number of non-empty blocks
        * total number of elements across all non-empty blocks
        * fusion tree for each leg
        * metadata for fused legs
    """
    print("Symmetry    :", a.config.sym.SYM_ID)
    print("signature   :", a.struct.s)  # signature
    print("charge      :", a.struct.n)  # total charge of tensor
    print("isdiag      :", a.isdiag)
    print("dim meta    :", a.ndim)  # number of meta legs
    print("dim native  :", a.ndim_n)  # number of native legs
    print("shape meta  :", a.get_shape(native=False))
    print("shape native:", a.get_shape(native=True))
    print("no. blocks  :", len(a.struct.t))  # number of blocks
    print("size        :", a.size)  # total number of elements in all blocks
    mfs = {i: _mf_to_ntree(mf) for i, mf in enumerate(a.mfs)}
    print("meta fusion :", mfs)  # encoding meta fusion tree for each leg
    hfs = {i: _mf_to_ntree(hf.tree) for i, hf in enumerate(a.hfs)}
    print("hard fusion :", hfs, "\n")  # encoding info on hard fusion for each leg


def __str__(a):
    legs = a.get_legs()
    ts = tuple(leg.t for leg in legs)
    Ds = tuple(leg.D for leg in legs)
    s = f"{a.config.sym.SYM_ID} s= {a.struct.s} n= {a.struct.n}\n"
    s += f"leg charges  : {ts}\n"
    s += f"dimensions   : {Ds}"
    return s


def requires_grad(a):
    """
    Returns
    -------
    bool : bool
            ``True`` if any of the blocks of the tensor has autograd enabled
    """
    return a.config.backend.requires_grad(a._data)


def print_blocks_shape(a):
    """
    Print shapes of blocks as a sequence of block's charge followed by its shape
    """
    for t, D in zip(a.struct.t, a.struct.D):
        print(f"{t} {D}")


def is_complex(a):
    """
    Returns
    -------
    bool : bool
        ``True`` if all of the blocks of the tensor are complex
    """
    return a.config.backend.is_complex(a._data)


def get_tensor_charge(a):
    """
    Returns
    -------
    int or tuple[int]
        see :attr:`yast.Tensor.n`
    """
    return a.struct.n


def get_signature(a, native=False):
    """
    Returns
    -------
    tuple[int]
        Tensor signature, equivalent to :attr:`yast.Tensor.s`.
        If native, returns the signature of tensors's native legs, see :attr:`yast.Tensor.s_n`.
    """
    return a.s_n if native else a.s


def get_rank(a, native=False):
    """
    Returns
    -------
    int
        Tensor rank equivalent to :attr:`yast.Tensor.ndim`.
        If native, the native rank of the tensor is returned, see :attr:`yast.Tensor.ndim_n`.
    """
    return a.ndim_n if native else a.ndim


def get_blocks_charge(a):
    """
    Returns
    -------
    t : tuple(tuple(int))
        Charges of all native blocks. In case of product of abelian symmetries,
        for each block the individual symmetry charges are flattened into a single tuple.
    """
    return a.struct.t


def get_blocks_shape(a):
    """
    Returns
    -------
    D : tuple(tuple(int))
        Shapes of all native blocks.
    """
    return a.struct.D


def get_shape(a, axis=None, native=False):
    r"""
    Return effective bond dimensions as sum of dimensions along sectors for each leg.

    Parameters
    ----------
<<<<<<< HEAD
    axis : Int or tuple of ints
        indices of legs; If axis is None returns all (default).
=======
    axis : int or tuple[int]
        indices of legs; If axis is ``None`` returns for all legs (default).
>>>>>>> 4d2a73d9

    Returns
    -------
    shape : int or tuple[int]
        effective bond dimensions of legs specified by axes
    """
    if axis is None:
        axis = tuple(n for n in range(a.ndim_n if native else a.ndim))
    if isinstance(axis, int):
        return sum(a.get_legs(axis, native=native).D)
    return tuple(sum(leg.D) for leg in a.get_legs(axis, native=native))


def get_dtype(a):
    """
    Returns
    -------
    dtype : dtype
        Returns data ``dtype``.
    """
    return a.config.backend.get_dtype(a._data)


def __getitem__(a, key):
    """
    Parameters
    ----------
    key : tuple[int] or tuple[tuple[int]]
        charges of the block.

    Returns
    -------
    tensor-like
        The type of the returned tensor depends on the backend, for example 
        :class:`numpy.ndarray` or :class:`torch.Tensor`.
        In case of diagonal tensor, returns 1D array.
    """
    key = tuple(_flatten(key))
    try:
        ind = a.struct.t.index(key)
    except ValueError as exc:
        raise YastError('tensor does not have block specify by key') from exc
    x = a._data[slice(*a.struct.sl[ind])]

    # TODO this should be reshape called from backend ?
    return x if a.isdiag else x.reshape(a.struct.D[ind])


##################################################
#    output tensors info - advanced structure    #
##################################################

def get_leg_fusion(a, axes=None):
    """
    .. deprecated::
        to inspect Legs of the tensor, use :meth:`yast.Tensor.get_legs`.

    Fusion trees for meta legs.

    Parameters
    ----------
    axes : Int or tuple of ints
        indices of legs; If axes is None returns all (default).
    """
    if axes is None:
        return {'meta': a.mfs, 'hard': a.hfs}
    if isinstance(axes, int):
        return a.mfs(axes)
    return {'meta': tuple(a.mfs(n) for n in axes), 'hard': tuple(a.hfs(n) for n in axes)}


def get_legs(a, axis=None, native=False):
    r"""
    Return a leg or a set of legs of a Tensor.

    Parameters
    ----------
    axis : int or tuple[int] or None
<<<<<<< HEAD
        indices of legs to retrieve. If ```None`` return list with all legs.

    native : bool
        consider native legs if ``True``; otherwise meta/fused legs (default).
=======
        indices of legs to retrieve. If ``None`` return list with all legs.

    native : bool
        consider native legs if ``True``; otherwise returns fused legs (default).
>>>>>>> 4d2a73d9

    Returns
    -------
        Leg if axis is `int`, otherwise tuple[Leg].
    """
    legs = []
    tset = np.array(a.struct.t, dtype=int).reshape((len(a.struct.t), len(a.struct.s), len(a.struct.n)))
    Dset = np.array(a.struct.D, dtype=int).reshape((len(a.struct.D), len(a.struct.s)))
    if axis is None:
<<<<<<< HEAD
        axis = tuple(range(a.ndim)) if not native else tuple(range(a.ndim_n))
=======
        axis = tuple(range(a.ndim))
>>>>>>> 4d2a73d9
    axes, = _clear_axes(axis)
    for ax in axes:
        legs_ax = []
        if not native:
            mf = a.mfs[ax]
            nax, = _unpack_axes(a.mfs, (ax,))
        else:
            nax = (ax,)
        for i in nax:
            tseta = tset[:, i, :].reshape(len(tset), a.config.sym.NSYM)
            Dseta = Dset[:, i].reshape(-1)
            tDn = {tuple(tn.flat): Dn for tn, Dn in zip(tseta, Dseta)}
            t, D = tuple(tDn.keys()), tuple(tDn.values())
            legs_ax.append(Leg(a.config, s=a.struct.s[i], t=t, D=D, legs=(a.hfs[i],)))
        if not native and mf[0] > 1:
            tseta = tset[:, nax, :].reshape(len(tset), len(nax) * a.config.sym.NSYM)
            Dseta = np.prod(Dset[:, nax], axis=1, dtype=int)
            tDn = {tuple(tn.flat): Dn for tn, Dn in zip(tseta, Dseta)}
            t = tuple(sorted(tDn.keys()))
            D = tuple(tDn[x] for x in t)
            legs.append(Leg(a.config.sym, s=legs_ax[0].s, t=t, D=D, fusion=mf, legs=tuple(legs_ax), _verified=True))
        else:
            legs.append(legs_ax.pop())
    return tuple(legs) if hasattr(axis, '__iter__') else legs.pop()


def get_leg_structure(a, axis, native=False):
    r"""
    .. deprecated::
        to inspect Legs of the tensor, use :meth:`yast.Tensor.get_legs`.

    Find all charges and the corresponding bond dimension for n-th leg.

    Parameters
    ----------
    axis : int
        Index of a leg.

    native : bool
        consider native legs if True; otherwise meta/fused legs (default).

    Returns
    -------
        tDn : dict of {charge of the sector: size of the sector}
    """
    axis, = _clear_axes(axis)
    if not native:
        axis, = _unpack_axes(a.mfs, axis)
    tset = np.array(a.struct.t, dtype=int).reshape((len(a.struct.t), len(a.struct.s), len(a.struct.n)))
    Dset = np.array(a.struct.D, dtype=int).reshape((len(a.struct.D), len(a.struct.s)))
    tset = tset[:, axis, :]
    Dset = Dset[:, axis]
    tset = tset.reshape(len(tset), len(axis) * a.config.sym.NSYM)
    Dset = np.prod(Dset, axis=1, dtype=int) if len(axis) > 1 else Dset.reshape(-1)

    tDn = {tuple(tn.flat): Dn for tn, Dn in zip(tset, Dset)}
    return tDn


def get_leg_charges_and_dims(a, native=False):
    """ 
    .. deprecated::
        to inspect Legs of the tensor, use :meth:`yast.Tensor.get_legs`.

    Collect information about charges and dimensions on all legs into two lists. 
    """
    _tmp = [a.get_leg_structure(n, native=native) for n in range(a.ndim_n if native else a.ndim)]
    _tmp = [{k: lst[k] for k in sorted(lst)} for lst in _tmp]
    ts_and_Ds= tuple(zip(*[tuple(zip(*lst.items())) for lst in _tmp]))
    if len(ts_and_Ds) < 1:
        return (), ()
    ts, Ds = ts_and_Ds
    return ts, Ds


############################
#   Down-casting tensors   #
############################

def to_dense(a, legs=None, native=False, reverse=False):
    r"""
    Create dense tensor corresponding to the symmetric tensor.

    Blocks are ordered according to increasing charges on each leg.
    It is possible to supply a list of additional charge sectors to be included by explictly
    specifying `legs`. These legs should be consistent with current structure of the tensor. 
    This allows to fill in extra zero blocks.

    Parameters
    ----------
    legs : dict[int, yast.Leg]
        specify extra charge sectors on the legs by adding desired :class:`yast.Leg`
        under legs's index into dictionary.

    native: bool
        output native tensor (ignoring fusion of legs).

    reverse: bool
        reverse the order in which blocks are sorted. Default order is ascending in
        values of block's charges.

    Returns
    -------
    out : tensor
        The type of the returned tensor depends on the backend, i.e. ``numpy.ndarray`` or ``torch.tensor``.
    """
    c = a.to_nonsymmetric(legs, native, reverse)
    x = c.config.backend.clone(c._data)
    x = c.config.backend.diag_create(x) if c.isdiag else x.reshape(c.struct.D[0])
    return x


def to_numpy(a, legs=None, native=False, reverse=False):
    r"""
    Create dense :class:`numpy.ndarray`` corresponding to the symmetric tensor. 
    See :func:`yast.to_dense`.

    Returns
    -------
    numpy.ndarray
        dense NumPy array equivalent to symmetric tensor
    """
    return a.config.backend.to_numpy(a.to_dense(legs, native, reverse))


def to_raw_tensor(a):
    """
    If the symmetric tensor has just a single non-empty block, return raw tensor representing
    that block.

    Returns
    -------
    out : tensor-like
        The type of the returned tensor depends on the backend, i.e. ``numpy.ndarray`` or ``torch.tensor``.
    """
    if len(a.struct.D) == 1:
        return a._data.reshape(a.struct.D[0])
    raise YastError('Only tensor with a single block can be converted to raw tensor')


def to_nonsymmetric(a, legs=None, native=False, reverse=False):
    r"""
    Create equivalent ``yast.Tensor`` with no explict symmetry. All blocks of the original
    tensor are accummulated into a single block.

    Blocks are ordered according to increasing charges on each leg.
    It is possible to supply a list of additional charge sectors to be included by explictly
    specifying `legs`. These legs should be consistent with current structure of the tensor. 
    This allows to fill in extra zero blocks.

    .. note::
        YAST structure is redundant since resulting tensor is effectively just
        a single dense block. To obtain this single dense block directly, use :meth:`yast.Tensor.to_dense`.

    Parameters
    ----------
<<<<<<< HEAD
    legs : dict
        {n: Leg} specify charges and dimensions to include on some legs (indicated by keys n).
=======
    legs : dict[int, yast.Leg]
        specify extra charge sectors on the legs by adding desired :class:`yast.Leg`
        under legs's index into dictionary.
>>>>>>> 4d2a73d9

    native: bool
        output native tensor (ignoring meta-fusion of legs).

    reverse: bool
        reverse the order in which blocks are sorted. Default order is ascending in
        values of block's charges.

    Returns
    -------
<<<<<<< HEAD
    out : yast.Tensor
        returned tensor does not use any symmetry
=======
    yast.Tensor
        tensor with no explicit symmetry
>>>>>>> 4d2a73d9
    """
    config_dense = a.config._replace(sym=sym_none)

    ndim = a.ndim_n if native else a.ndim
    legs_a = list(a.get_legs(range(ndim), native=native))
    if legs is not None:
        if any((n < 0) or (n >= ndim) for n in legs.keys()):
            raise YastError('Specified leg out of ndim')
        legs_new = {n: leg_union(legs_a[n], leg) for n, leg in legs.items()}
        if any(_leg_fusions_need_mask(leg, legs_a[n]) for n, leg in legs_new.items()):
            a = _embed_tensor(a, legs_a, legs_new)  # mask needed
        for n, leg in legs_new.items():
            legs_a[n] = leg

    Dtot = tuple(sum(leg.D) for leg in legs_a)
    tD, step = [], -1 if reverse else 1
    for n, leg in enumerate(legs_a):
        Dlow, tDn = 0, {}
        for tn, Dn in zip(leg.t[::step], leg.D[::step]):
            Dhigh = Dlow + Dn
            tDn[tn] = (Dlow, Dhigh)
            Dlow = Dhigh
        tD.append(tDn)
    axes = tuple((n,) for n in range(ndim))
    if not native:
        axes = tuple(_unpack_axes(a.mfs, *axes))
    meta = []
    tset = np.array(a.struct.t, dtype=int).reshape((len(a.struct.t), len(a.struct.s), len(a.struct.n)))
    for t_sl, tt in zip(a.struct.sl, tset):
        meta.append((slice(*t_sl), tuple(tD[n][tuple(tt[ax, :].flat)] for n, ax in enumerate(axes))))
    if a.isdiag:
        Dtot = Dtot[:1]
        meta = [(sl, D[:1]) for sl, D in meta]

    c_s = a.get_signature(native)
    c_t = ((),)
    c_D = (Dtot,) if not a.isdiag else (Dtot + Dtot,)
    Dp = np.prod(Dtot, dtype=int)
    c_Dp = (Dp,)
    c_sl = ((0, Dp),)
    c_struct = _struct(s=c_s, n=(), diag=a.isdiag, t=c_t, D=c_D, Dp=c_Dp, sl=c_sl)
    data = a.config.backend.merge_to_dense(a._data, Dtot, meta)
    return a._replace(config=config_dense, struct=c_struct, data=data, mfs=None, hfs=None)


# def to_nonsymmetric(a, legs=None, native=False, reverse=False):
#     r"""
#     Create equivalent ``yast.Tensor`` with no explict symmetry. All blocks of the original
#     tensor are accummulated into a single block.

#     Blocks are ordered according to increasing charges on each leg.
#     It is possible to supply a list of additional charge sectors with dimensions to be included.
#     (should be consistent with the tensor). This allows to fill in some explicit zero blocks.

#     .. note::
#         yast structure can be redundant since resulting tensor is effectively just
#         a single dense block. If that's the case, use :meth:`yast.Tensor.to_dense`.

#     Parameters
#     ----------
#     legs : dict
#         {n: Leg} specify charges and dimensions to include on some legs (indicated by keys n).

#     native: bool
#         output native tensor (ignoring meta-fusion of legs).

#     reverse: bool
#         reverse the order in which blocks are sorted. Default order is ascending in
#         values of block's charges.

#     Returns
#     -------
#     out : yast.Tensor
#         returned tensor does not use any symmetry
#     """
#     config_dense = a.config._replace(sym=sym_none)
#     a = a.embed(legs=legs)
#     a_legs = a.get_legs(native=native)

#     Dtot = tuple(sum(leg.D) for leg in a_legs)
#     tD, step = [], -1 if reverse else 1
#     for n, leg in enumerate(a_legs):
#         Dlow, tDn = 0, {}
#         for tn, Dn in zip(leg.t[::step], leg.D[::step]):
#             Dhigh = Dlow + Dn
#             tDn[tn] = (Dlow, Dhigh)
#             Dlow = Dhigh
#         tD.append(tDn)
#     if native:
#         axes = tuple((n,) for n in range(a.ndim_n))
#     else:
#         axes = tuple((n,) for n in range(a.ndim))
#         axes = tuple(_unpack_axes(a.mfs, *axes))
#     meta = []
#     tset = np.array(a.struct.t, dtype=int).reshape((len(a.struct.t), len(a.struct.s), len(a.struct.n)))
#     for t_sl, tt in zip(a.struct.sl, tset):
#         meta.append((slice(*t_sl), tuple(tD[n][tuple(tt[ax, :].flat)] for n, ax in enumerate(axes))))
#     if a.isdiag:
#         Dtot = Dtot[:1]
#         meta = [(sl, D[:1]) for sl, D in meta]

#     c_s = a.get_signature(native)
#     c_t = ((),)
#     c_D = (Dtot,) if not a.isdiag else (Dtot + Dtot,)
#     Dp = np.prod(Dtot, dtype=int)
#     c_Dp = (Dp,)
#     c_sl = ((0, Dp),)
#     c_struct = _struct(s=c_s, n=(), diag=a.isdiag, t=c_t, D=c_D, Dp=c_Dp, sl=c_sl)
#     data = a.config.backend.merge_to_dense(a._data, Dtot, meta)
#     return a._replace(config=config_dense, struct=c_struct, data=data, mfs=None, hfs=None)


def zero_of_dtype(a):
    """ Return zero scalar of the instance specified by backend and dtype. """
    return a.config.backend.zeros((), dtype=a.yast_dtype, device=a.device)


def to_number(a, part=None):
    r"""
    Assuming the symmetric tensor has just a single non-empty block of total dimension one,
    return this element as a scalar.

    For empty tensor return 0.

    .. note::
        This operation preserves autograd.

    Parameters
    ----------
    part : str
        if 'real' return real part only

    Returns
    -------
    out : scalar
        the type of the scalar is given by the backend.
    """
    size = a.size
    if size == 1:
        x = a.config.backend.first_element(a._data)
    elif size == 0:
        x = a.zero_of_dtype()
    else:
        raise YastError('Only single-element (symmetric) Tensor can be converted to scalar')
    return a.config.backend.real(x) if part == 'real' else x


def item(a):
    """
    Assuming the symmetric tensor has just a single non-empty block of total dimension one,
    return this element as standard Python scalar.

    For empty tensor, returns 0.

    Returns
    -------
    out : scalar
    """
    size = a.size
    if size == 1:
        return a.config.backend.item(a._data)
    if size == 0:
        return 0
    raise YastError("Only single-element (symmetric) Tensor can be converted to scalar")<|MERGE_RESOLUTION|>--- conflicted
+++ resolved
@@ -242,13 +242,8 @@
 
     Parameters
     ----------
-<<<<<<< HEAD
-    axis : Int or tuple of ints
-        indices of legs; If axis is None returns all (default).
-=======
     axis : int or tuple[int]
         indices of legs; If axis is ``None`` returns for all legs (default).
->>>>>>> 4d2a73d9
 
     Returns
     -------
@@ -327,17 +322,10 @@
     Parameters
     ----------
     axis : int or tuple[int] or None
-<<<<<<< HEAD
-        indices of legs to retrieve. If ```None`` return list with all legs.
-
-    native : bool
-        consider native legs if ``True``; otherwise meta/fused legs (default).
-=======
         indices of legs to retrieve. If ``None`` return list with all legs.
 
     native : bool
         consider native legs if ``True``; otherwise returns fused legs (default).
->>>>>>> 4d2a73d9
 
     Returns
     -------
@@ -347,11 +335,7 @@
     tset = np.array(a.struct.t, dtype=int).reshape((len(a.struct.t), len(a.struct.s), len(a.struct.n)))
     Dset = np.array(a.struct.D, dtype=int).reshape((len(a.struct.D), len(a.struct.s)))
     if axis is None:
-<<<<<<< HEAD
         axis = tuple(range(a.ndim)) if not native else tuple(range(a.ndim_n))
-=======
-        axis = tuple(range(a.ndim))
->>>>>>> 4d2a73d9
     axes, = _clear_axes(axis)
     for ax in axes:
         legs_ax = []
@@ -508,14 +492,9 @@
 
     Parameters
     ----------
-<<<<<<< HEAD
-    legs : dict
-        {n: Leg} specify charges and dimensions to include on some legs (indicated by keys n).
-=======
     legs : dict[int, yast.Leg]
         specify extra charge sectors on the legs by adding desired :class:`yast.Leg`
         under legs's index into dictionary.
->>>>>>> 4d2a73d9
 
     native: bool
         output native tensor (ignoring meta-fusion of legs).
@@ -526,13 +505,8 @@
 
     Returns
     -------
-<<<<<<< HEAD
-    out : yast.Tensor
-        returned tensor does not use any symmetry
-=======
     yast.Tensor
         tensor with no explicit symmetry
->>>>>>> 4d2a73d9
     """
     config_dense = a.config._replace(sym=sym_none)
 
