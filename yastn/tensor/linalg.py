# Copyright 2024 The YASTN Authors. All Rights Reserved.
#
# Licensed under the Apache License, Version 2.0 (the "License");
# you may not use this file except in compliance with the License.
# You may obtain a copy of the License at
#
#     https://www.apache.org/licenses/LICENSE-2.0
#
# Unless required by applicable law or agreed to in writing, software
# distributed under the License is distributed on an "AS IS" BASIS,
# WITHOUT WARRANTIES OR CONDITIONS OF ANY KIND, either express or implied.
# See the License for the specific language governing permissions and
# limitations under the License.
# ==============================================================================
""" Linalg methods for yastn.Tensor. """
from __future__ import annotations
from itertools import accumulate
from numbers import Number
import numpy as np
from ._auxliary import _struct, _slc, _clear_axes, _unpack_axes
from ._tests import YastnError, _test_axes_all
from ._merging import _merge_to_matrix, _meta_unmerge_matrix, _unmerge
from ._merging import _Fusion, _leg_struct_trivial

__all__ = ['qr', 'norm', 'entropy', 'truncation_mask', 'truncation_mask_multiplets',
           'svd', 'svd_with_truncation', 'eigh', 'eigh_with_truncation']


def norm(a, p='fro') -> Number:
    r"""
    Norm of the tensor.

    Parameters
    ----------
    p: str
        ``'fro'`` for Frobenius norm;  ``'inf'`` for :math:`l^\infty` (or supremum) norm.
    """
    if p not in ('fro', 'inf'):
        raise YastnError("Error in norm: p not in ('fro', 'inf'). ")
    return a.config.backend.norm(a._data, p)


def svd_with_truncation(a, axes=(0, 1), sU=1, nU=True,
        Uaxis=-1, Vaxis=0, policy='fullrank', fix_signs=False, svd_on_cpu=False,
        tol=0, tol_block=0, D_block=float('inf'), D_total=float('inf'),
        truncate_multiplets=False, mask_f=None, **kwargs) -> tuple[yastn.Tensor, yastn.Tensor, yastn.Tensor]:
    r"""
    Split tensor using exact singular value decomposition (SVD) into :math:`a = U S V`,
    where the columns of `U` and the rows of `V` form orthonormal bases
    and `S` is positive and diagonal matrix.

    The function allows for optional truncation.
    Truncation can be based on relative tolerance, bond dimension of each block,
    and total bond dimension across all blocks (whichever gives smaller total dimension).

    Parameters
    ----------
    axes: tuple[int, int] | tuple[Sequence[int], Sequence[int]]
        Specify two groups of legs between which to perform SVD, as well as
        their final order.

    sU: int
        signature of the new leg in U; equal 1 or -1. The default is 1.
        V is going to have opposite signature on connecting leg.

    nU: bool
        Whether or not to attach the charge of  ``a`` to `U`.
        If ``False``, it is attached to `V`. The default is ``True``.

    Uaxis, Vaxis: int
        specify which leg of `U` and `V` tensors are connecting with `S`. By default,
        it is the last leg of `U` and the first of `V`.

    policy: str
        ``"fullrank"`` or ``"lowrank"`` are allowed. For ``"fullrank"`` use standard full (but reduced) SVD,
        and for ``"lowrank"`` use randomized/truncated SVD and requires providing ``D_block`` in ``kwargs``.

    tol: float
        relative tolerance of singular values below which to truncate across all blocks.

    tol_block: float
        relative tolerance of singular values below which to truncate within individual blocks.

    D_block: int
        largest number of singular values to keep in a single block.

    D_total: int
        largest total number of singular values to keep.

    truncate_multiplets: bool
        If ``True``, enlarge the truncation range specified by other arguments by shifting
        the cut to the largest gap between to-be-truncated singular values across all blocks.
        It provides a heuristic mechanism to avoid truncating part of a multiplet.
        The default is ``False``.

    mask_f: function[yastn.Tensor] -> yastn.Tensor
        custom truncation-mask function.
        If provided, it overrides all other truncation-related arguments.

    Returns
    -------
    `U`, `S`, `V`
    """
    diagnostics = kwargs['diagonostics'] if 'diagonostics' in kwargs else None
    U, S, V = svd(a, axes=axes, sU=sU, nU=nU, policy=policy, D_block=D_block,
                  diagnostics=diagnostics, fix_signs=fix_signs, svd_on_cpu=svd_on_cpu)

    Smask = truncation_mask(S, tol=tol, tol_block=tol_block,
                            D_block=D_block, D_total=D_total,
                            truncate_multiplets=truncate_multiplets,
                            mask_f=mask_f)

    U, S, V = Smask.apply_mask(U, S, V, axes=(-1, 0, 0))

    U = U.moveaxis(source=-1, destination=Uaxis)
    V = V.moveaxis(source=0, destination=Vaxis)
    return U, S, V


def svd(a, axes=(0, 1), sU=1, nU=True, compute_uv=True,
        Uaxis=-1, Vaxis=0, policy='fullrank',
        fix_signs=False, svd_on_cpu=False, **kwargs) -> tuple[yastn.Tensor, yastn.Tensor, yastn.Tensor] | yastn.Tensor:
    r"""
    Split tensor into :math:`a = U S V` using exact singular value decomposition (SVD),
    where the columns of `U` and the rows of `V` form orthonormal bases
    and `S` is a positive and diagonal matrix.

    Parameters
    ----------
    axes: tuple[int, int] | tuple[Sequence[int], Sequence[int]]
        Specify two groups of legs between which to perform SVD, as well as
        their final order.

    sU: int
        Signature of the new leg in `U`; equal to 1 or -1. The default is 1.
        `V` is going to have the opposite signature on the connecting leg.

    nU: bool
        Whether or not to attach the charge of ``a`` to `U`.
        If ``False``, it is attached to `V`. The default is ``True``.

    compute_uv: bool
        If ``True``, compute and return `U`, `S`, `V`.  If ``False``, compute and return onlys `S`.
        The default is ``True``.

    Uaxis, Vaxis: int
        Specify which leg of `U` and `V` tensors are connecting with `S`. By default,
        it is the last leg of `U` and the first of `V`, in which case ``a = U @ S @ V``.

    policy: str
        ``"fullrank"`` or ``"lowrank"`` are allowed. Use standard full (but reduced) SVD for ``"fullrank"``.
        For ``"lowrank"``, uses randomized/truncated SVD and requires providing ``D_block`` in ``kwargs``.
        This employs ``scipy.sparse.linalg.svds`` for numpy backend; and ``torch.svd_lowrank`` for torch backend.
        kwargs will be passed to those functions for non-default settings.

    fix_signs: bool
        Whether or not to fix phases in `U` and `V`,
        so that the largest element in each column of `U` is positive.
        Provide uniqueness of decomposition for non-degenerate cases.
        The default is ``False``.

    svd_on_cpu: bool
        GPU tends to be very slow when executing SVD.
        If ``True``, the data will be copied to CPU for SVD,
        and the results will be copied back to the device.
        Nothing is done for data already residing on CPU.
        The default is ``False``.

    Returns
    -------
    `U`, `S`, `V` (when ``compute_uv=True``) or `S` (when ``compute_uv=False``)
    """
    _test_axes_all(a, axes)
    lout_l, lout_r = _clear_axes(*axes)
    axes = _unpack_axes(a.mfs, lout_l, lout_r)

    data, struct, slices, ls_l, ls_r = _merge_to_matrix(a, axes)

    if svd_on_cpu:
        device = a.config.backend.get_device(data)
        data = a.config.backend.move_to(data, device='cpu')

    minD = tuple(min(ds) for ds in struct.D)
    if policy == 'lowrank' or policy == 'arnoldi':
        if 'D_block' not in kwargs:
            raise YastnError(policy + " policy in svd requires passing argument D_block.")
        D_block = kwargs['D_block']
        if not isinstance(D_block, dict):
            minD = tuple(min(D_block, d) for d in minD)
        else:
            nsym = a.config.sym.NSYM
            st = [x[nsym:] for x in struct.t] if nU else [x[:nsym] for x in struct.t]
            minD = tuple(min(D_block.get(t, 0), d) for t, d in zip(st, minD))

    meta, Ustruct, Uslices, Sstruct, Sslices, Vstruct, Vslices = _meta_svd(a.config, struct, slices, minD, sU, nU)
    sizes = tuple(x.size for x in (Ustruct, Sstruct, Vstruct))

    if compute_uv and policy == 'fullrank':
        Udata, Sdata, Vdata = a.config.backend.svd(data, meta, sizes, \
            diagnostics=kwargs['diagnostics'] if 'diagnostics' in kwargs else None)
    elif not compute_uv and policy == 'fullrank':
        Sdata = a.config.backend.svdvals(data, meta, sizes[1])
    elif compute_uv and policy == 'lowrank':
        Udata, Sdata, Vdata = a.config.backend.svd_lowrank(data, meta, sizes, **kwargs)
    elif compute_uv and policy == 'arnoldi':
        Udata, Sdata, Vdata = a.config.backend.svd_arnoldi(data, meta, sizes)
    else:
        raise YastnError('svd() policy should in (`arnoldi`, `lowrank`, `fullrank`). compute_uv == False only works with `fullrank`')

    if svd_on_cpu:
        Sdata = a.config.backend.move_to(Sdata, device=device)
        if compute_uv:
            Udata = a.config.backend.move_to(Udata, device=device)
            Vdata = a.config.backend.move_to(Vdata, device=device)

    if compute_uv and fix_signs:
        Udata, Vdata = a.config.backend.fix_svd_signs(Udata, Vdata, meta)

    ls_s = _leg_struct_trivial(Sstruct, axis=0)

    Smfs = ((1,), (1,))
    Shfs = (_Fusion(s=(-sU,)), _Fusion(s=(sU,)))
    S = a._replace(struct=Sstruct, slices=Sslices, data=Sdata, mfs=Smfs, hfs=Shfs)

    if not compute_uv:
        return S

    Us = tuple(a.struct.s[ii] for ii in axes[0]) + (sU,)
    Umeta_unmerge, Ustruct, Uslices = _meta_unmerge_matrix(a.config, Ustruct, Uslices, ls_l, ls_s, Us)
    Udata = _unmerge(a.config, Udata, Umeta_unmerge)
    Umfs = tuple(a.mfs[ii] for ii in lout_l) + ((1,),)
    Uhfs = tuple(a.hfs[ii] for ii in axes[0]) + (_Fusion(s=(sU,)),)
    U = a._replace(struct=Ustruct, slices=Uslices, data=Udata, mfs=Umfs, hfs=Uhfs)

    Vs = (-sU,) + tuple(a.struct.s[ii] for ii in axes[1])
    Vmeta_unmerge, Vstruct, Vslices = _meta_unmerge_matrix(a.config, Vstruct, Vslices, ls_s, ls_r, Vs)
    Vdata = _unmerge(a.config, Vdata, Vmeta_unmerge)
    Vmfs = ((1,),) + tuple(a.mfs[ii] for ii in lout_r)
    Vhfs = (_Fusion(s=(-sU,)),) + tuple(a.hfs[ii] for ii in axes[1])
    V = a._replace(struct=Vstruct, slices=Vslices, data=Vdata, mfs=Vmfs, hfs=Vhfs)

    U = U.moveaxis(source=-1, destination=Uaxis)
    V = V.moveaxis(source=0, destination=Vaxis)
    return U, S, V

<<<<<<< HEAD
=======
def svd_arnoldi(a, axes=(0, 1), sU=1, nU=True, Uaxis=-1, Vaxis=0, fix_signs=False, **kwargs) -> tuple[yastn.Tensor, yastn.Tensor, yastn.Tensor] | yastn.Tensor:
    r"""
    Split tensor into :math:`a = U S V` using exact singular value decomposition (SVD),
    where the columns of `U` and the rows of `V` form orthonormal bases
    and `S` is a positive and diagonal matrix.

    Parameters
    ----------
    axes: tuple[int, int] | tuple[Sequence[int], Sequence[int]]
        Specify two groups of legs between which to perform SVD, as well as
        their final order.

    sU: int
        Signature of the new leg in U; equal to 1 or -1. The default is 1.
        V is going to have the opposite signature on the connecting leg.

    nU: bool
        Whether or not to attach the charge of  `a` to `U`.
        Otherwise it is attached to `V`. The default is True.

    Uaxis, Vaxis: int
        Specify which leg of U and V tensors are connecting with S. By default,
        it is the last leg of U and the first of V, in which case a = U @ S @ V.

    fix_signs: bool
        Whether or not to fix phases in `U` and `V`,
        so that the largest element in each column of `U` is positive.
        Provide uniqueness of decomposition for non-degenerate cases.
        The default is False.

    kwargs:
        `D_block': dict or int

    Returns
    -------
    U, S, V or S
    """
    _test_axes_all(a, axes)
    lout_l, lout_r = _clear_axes(*axes)
    axes = _unpack_axes(a.mfs, lout_l, lout_r)

    data, struct, slices, ls_l, ls_r = _merge_to_matrix(a, axes)

    minD = tuple(min(ds) for ds in struct.D)
    if 'D_block' not in kwargs:
        raise YastnError("svd arnoldi requires passing argument D_block.")
    D_block = kwargs['D_block']
    if not isinstance(D_block, dict):
        minD = tuple(min(D_block, d) for d in minD)
    else:
        nsym = a.config.sym.NSYM
        st = [x[nsym:] for x in struct.t] if nU else [x[:nsym] for x in struct.t]
        minD = tuple(min(D_block.get(t, 0), d) for t, d in zip(st, minD))

    meta, Ustruct, Uslices, Sstruct, Sslices, Vstruct, Vslices = _meta_svd(a.config, struct, slices, minD, sU, nU)
    sizes = tuple(x.size for x in (Ustruct, Sstruct, Vstruct))

    Udata, Sdata, Vdata = a.config.backend.svd_arnoldi(data, meta, sizes)

    if fix_signs:
        Udata, Vdata = a.config.backend.fix_svd_signs(Udata, Vdata, meta)

    ls_s = _leg_struct_trivial(Sstruct, axis=0)

    Smfs = ((1,), (1,))
    Shfs = (_Fusion(s=(-sU,)), _Fusion(s=(sU,)))
    S = a._replace(struct=Sstruct, slices=Sslices, data=Sdata, mfs=Smfs, hfs=Shfs)

    Us = tuple(a.struct.s[ii] for ii in axes[0]) + (sU,)
    Umeta_unmerge, Ustruct, Uslices = _meta_unmerge_matrix(a.config, Ustruct, Uslices, ls_l, ls_s, Us)
    Udata = _unmerge(a.config, Udata, Umeta_unmerge)
    Umfs = tuple(a.mfs[ii] for ii in lout_l) + ((1,),)
    Uhfs = tuple(a.hfs[ii] for ii in axes[0]) + (_Fusion(s=(sU,)),)
    U = a._replace(struct=Ustruct, slices=Uslices, data=Udata, mfs=Umfs, hfs=Uhfs)

    Vs = (-sU,) + tuple(a.struct.s[ii] for ii in axes[1])
    Vmeta_unmerge, Vstruct, Vslices = _meta_unmerge_matrix(a.config, Vstruct, Vslices, ls_s, ls_r, Vs)
    Vdata = _unmerge(a.config, Vdata, Vmeta_unmerge)
    Vmfs = ((1,),) + tuple(a.mfs[ii] for ii in lout_r)
    Vhfs = (_Fusion(s=(-sU,)),) + tuple(a.hfs[ii] for ii in axes[1])
    V = a._replace(struct=Vstruct, slices=Vslices, data=Vdata, mfs=Vmfs, hfs=Vhfs)

    U = U.move_leg(source=-1, destination=Uaxis)
    V = V.move_leg(source=0, destination=Vaxis)
    return U, S, V

>>>>>>> 73c21b71
def _meta_svd(config, struct, slices, minD, sU, nU):
    """
    meta and struct for svd
    U has signature = (struct.s[0], sU)
    S has signature = (-sU, sU)
    V has signature = (-sU, struct.s[1])
    if nU than U carries struct.n, otherwise V.
    """
    n0 = config.sym.zero()
    nsym = config.sym.NSYM

    if any(D == 0 for D in minD):
        at = tuple(x for x, mD in zip(struct.t, minD) if mD > 0)
        aD = tuple(x for x, mD in zip(struct.D, minD) if mD > 0)
        slices = tuple(x for x, mD in zip(slices, minD) if mD > 0)
        minD = tuple(mD for mD in minD if mD > 0)
        struct = struct._replace(t=at, D=aD)

    if nU and sU == struct.s[1]:
        t_con = tuple(x[nsym:] for x in struct.t)
    elif nU: # and -sQ == struct.s[1]
        t_con = np.array(struct.t, dtype=np.int64).reshape((len(struct.t), 2, nsym))
        t_con = tuple(map(tuple, config.sym.fuse(t_con[:, 1:, :], (1,), -1).tolist()))
    elif sU == -struct.s[0]: # and nV (not nU)
        t_con = tuple(x[:nsym] for x in struct.t)
    else: # not nU and sU == struct.s[0]
        t_con = np.array(struct.t, dtype=np.int64).reshape((len(struct.t), 2, nsym))
        t_con = tuple(map(tuple, config.sym.fuse(t_con[:, :1, :], (1,), -1).tolist()))
    Un, Vn = (struct.n, n0) if nU else (n0, struct.n)

    Ut = tuple(x[:nsym] + y for x, y in zip(struct.t, t_con))
    St = tuple(y + y for y in t_con)
    Vt = tuple(y + x[nsym:] for y, x in zip(t_con, struct.t))
    UD = tuple((ds[0], dm) for ds, dm in zip(struct.D, minD))
    SD = tuple((dm, dm) for dm in minD)
    VD = tuple((dm, ds[1]) for dm, ds in zip(minD, struct.D))
    UDp = np.prod(UD, axis=1, dtype=np.int64).tolist()
    Usl = tuple(_slc(((stop - dp, stop),), ds, dp) for stop, dp, ds in zip(accumulate(UDp), UDp, UD))

    meta = tuple(zip(slices, struct.D, Usl, UD, St, Vt, VD))
    St, Vt, SD, VD = zip(*sorted(zip(St, Vt, SD, VD))) if len(St) > 0 else ((), (), (), ())
    SDp = tuple(dd[0] for dd in SD)
    VDp = np.prod(VD, axis=1, dtype=np.int64).tolist()
    Ssl = tuple(_slc(((stop - dp, stop),), ds, dp) for stop, dp, ds in zip(accumulate(SDp), SDp, SD))
    Vsl = tuple(_slc(((stop - dp, stop),), ds, dp) for stop, dp, ds in zip(accumulate(VDp), VDp, VD))
    Sdict = {x: y.slcs[0] for x, y in zip(St, Ssl)}
    Vdict = {x: y.slcs[0] for x, y in zip(Vt, Vsl)}

    meta = tuple((sl.slcs[0], d, slu.slcs[0], du, Sdict[ts], Vdict[tv], dv) for sl, d, slu, du, ts, tv, dv in meta)

    Ustruct = _struct(s=(struct.s[0], sU), n=Un, diag=False, t=Ut, D=UD, size=sum(UDp))
    Sstruct = _struct(s=(-sU, sU), n=n0, diag=True, t=St, D=SD, size=sum(SDp))
    Vstruct = _struct(s=(-sU, struct.s[1]), n=Vn, diag=False, t=Vt, D=VD, size=sum(VDp))
    return meta, Ustruct, Usl, Sstruct, Ssl, Vstruct, Vsl


def truncation_mask_multiplets(S, tol=0, D_total=float('inf'),
                               eps_multiplet=1e-13, **kwargs) -> yastn.Tensor[bool]:
    """
    Generate a mask tensor from real positive spectrum ``S``, while preserving
    degenerate multiplets. This is achieved by truncating the spectrum
    at the boundary between multiplets.

    Parameters
    ----------
    S: yastn.Tensor
        Diagonal tensor with spectrum.

    tol: float
        relative tolerance.

    D_total: int
        maximum number of elements kept in the result.

    eps_multiplet: float
        relative tolerance on multiplet splitting. If relative difference between
        two consecutive elements of ``S`` is larger than ``eps_multiplet``, these
        elements are not considered as part of the same multiplet.
    """
    if not (S.isdiag and S.yast_dtype == "float64"):
        raise YastnError("Truncation_mask requires S to be real and diagonal.")

    # makes a copy for partial truncations; also detaches from autograd computation graph
    Smask = S.copy()
    Smask._data = Smask.data > float('inf') # all False ?
    S_global_max = None

    # find all multiplets in the spectrum
    # 0) convert to plain dense numpy vector and sort in descending order
    s = S.config.backend.to_numpy(S.data)
    inds = np.argsort(s)[::-1].copy() # make descending
    s = s[inds]

    S_global_max = s[0]
    D_trunc = min(sum(s > (S_global_max * tol)), D_total)
    if D_trunc >= len(s):
        # no truncation
        Smask._data = S.data > -float('inf') # all True ?
        return Smask

    # compute gaps and normalize by magnitude of (abs) larger value.
    # value of gaps[i] gives gap between i-th and i+1 the element of s
    maxgap = np.maximum(np.abs(s[:len(s) - 1]), np.abs(s[1:len(s)])) + 1.0e-16
    gaps = np.abs(s[:len(s) - 1] - s[1:len(s)]) / maxgap

    # find nearest multiplet boundary, keeping at most D_trunc elements
    # i-th element of gaps gives gap between i-th and (i+1)-th element of s
    # Note, s[:D_trunc] selects D_trunc values: from 0th to (D_trunc-1)-th element
    for i in range(D_trunc - 1, -1, -1):
        if gaps[i] > eps_multiplet:
            D_trunc = i+1
            break

    Smask._data[inds[:D_trunc]] = True

    # check symmetry related blocks and truncate to equal length
    active_sectors = filter(lambda x: any(Smask[x]), Smask.struct.t)
    for t in active_sectors:
        tn = np.array(t, dtype=np.int64).reshape((1, 1, -1))
        tn = tuple(S.config.sym.fuse(tn, (1,), -1).ravel().tolist())
        if t == tn:
            continue

        common_size = min(len(Smask[t]), len(Smask[tn]))
        # if related blocks do not have equal length
        if common_size > len(Smask[t]):
            # assert sum(Smask[t][common_size:]) <= 0 ,\
            #     "Symmetry-related blocks do not match"
            Smask[t][common_size:] = False
        if common_size > len(Smask[tn]):
            # assert sum(Smask[tn][common_size:])<=0,\
            #     "Symmetry-related blocks do not match"
            Smask[tn][common_size:] = False

        if not all(Smask[t][:common_size] == Smask[tn][:common_size]):
            Smask[t][:common_size] = Smask[tn][:common_size] = Smask[t][:common_size] & Smask[tn][:common_size]
    return Smask


def truncation_mask(S, tol=0, tol_block=0,
                    D_block=float('inf'), D_total=float('inf'),
                    truncate_multiplets=False,
                    mask_f=None, **kwargs) -> yastn.Tensor[bool]:
    """
    Generate mask tensor based on diagonal and real tensor ``S``.
    It can be then used for truncation.

    Per block options ``D_block`` and ``tol_block`` govern truncation within individual blocks,
    keeping at most ``D_block`` values which are larger than relative cutoff ``tol_block``.

    Parameters
    ----------
    S: yastn.Tensor
        Diagonal tensor with spectrum.

    tol: float
        relative tolerance.

    tol_block: float
        relative tolerance per block.

    D_total: int
        maximum number of elements kept across all blocks.

    D_block: int
        maximum number of elements kept per block.

    truncate_multiplets: bool
        If ``True``, enlarge the truncation range specified by other arguments by shifting
        the cut to the largest gap between to-be-truncated singular values across all blocks.
        It provides a heuristic mechanism to avoid truncating part of a multiplet.
        If ``True``, ``tol_block`` and ``D_block`` are ignored, as ``truncate_multiplets`` is a global condition.
        The default is ``False``.

    mask_f: None | function[yastn.Tensor] -> yastn.Tensor
        Custom mask function. The default is None.
        If provided, it overrides the default function and all other parameters are ignored.
    """
    if mask_f is not None:
        return mask_f(S)

    if not (S.isdiag and S.yast_dtype == "float64"):
        raise YastnError("truncation_mask() requires S to be real and diagonal.")

    # makes a copy for partial truncations; also detaches from autograd computation graph
    S = S.copy()
    Smask = S.copy()
    Smask._data = Smask._data > -float('inf') # all True

    if truncate_multiplets:
        tol_block, D_block = 0, float('inf')

    nsym = S.config.sym.NSYM
    tol_null = 0. if isinstance(tol_block, dict) else tol_block
    D_null = 0 if isinstance(D_block, dict) else D_block
    for t, sl in zip(S.struct.t, S.slices):
        t = t[:nsym]
        tol_rel = tol_block[t] if (isinstance(tol_block, dict) and t in tol_block) else tol_null
        D_tol = sum(S.data[slice(*sl.slcs[0])] > tol_rel * S.config.backend.max_abs(S.data[slice(*sl.slcs[0])])).item()
        D_bl = D_block[t] if (isinstance(D_block, dict) and t in D_block) else D_null
        D_bl = min(D_bl, D_tol)
        if 0 < D_bl < sl.Dp:  # block truncation
            inds = S.config.backend.argsort(S.data[slice(*sl.slcs[0])])
            Smask._data[slice(*sl.slcs[0])][inds[:-D_bl]] = False
        elif D_bl == 0:
            Smask._data[slice(*sl.slcs[0])] = False

    temp_data = S._data * Smask.data
    D_tol = sum(temp_data > tol * S.config.backend.max_abs(temp_data)).item()
    D_total = min(D_total, D_tol)

    if D_total == 0:
        Smask._data[:] = False
        return Smask

    inds = S.config.backend.argsort(temp_data)

    if truncate_multiplets and D_total < len(inds):
        gap = -1
        for p in range(D_total, len(inds)):
            gap_p = abs(S._data[inds[-p]] - S._data[inds[-p - 1]])
            if gap_p > gap:
                D_total = p
                gap = gap_p
            if gap > abs(S._data[inds[-p]]):
                break

    Smask._data[inds[:-D_total]] = False
    return Smask


def qr(a, axes=(0, 1), sQ=1, Qaxis=-1, Raxis=0) -> tuple[yastn.Tensor, yastn.Tensor]:
    r"""
    Split tensor using reduced QR decomposition, such that :math:`a = Q R`,
    with :math:`QQ^\dagger=I`. The charge of `R` is zero. The charge of ``a`` is carried by `Q`.

    Parameters
    ----------
    axes: tuple[int, int] | tuple[Sequence[int], Sequence[int]]
        Specify two groups of legs between which to perform QR, as well as their final order.

    sQ: int
        signature of connecting leg in `Q`; equal 1 or -1. The default is 1.
        `R` is going to have opposite signature on connecting leg.

    Qaxis, Raxis: int
        specify which leg of `Q` and `R` tensors are connecting to the other tensor.
        By default, it is the last leg of `Q` and the first leg of `R`.

    Returns
    -------
    `Q`, `R`
    """
    _test_axes_all(a, axes)
    lout_l, lout_r = _clear_axes(*axes)
    axes = _unpack_axes(a.mfs, lout_l, lout_r)

    data, struct, slices, ls_l, ls_r = _merge_to_matrix(a, axes)
    meta, Qstruct, Qslices, Rstruct, Rslices = _meta_qr(a.config, struct, slices, sQ)

    sizes = tuple(x.size for x in (Qstruct, Rstruct))
    Qdata, Rdata = a.config.backend.qr(data, meta, sizes)

    ls = _leg_struct_trivial(Rstruct, axis=0)

    Qs = tuple(a.struct.s[lg] for lg in axes[0]) + (sQ,)
    Qmeta_unmerge, Qstruct, Qslices = _meta_unmerge_matrix(a.config, Qstruct, Qslices, ls_l, ls, Qs)
    Qdata = _unmerge(a.config, Qdata, Qmeta_unmerge)
    Qmfs = tuple(a.mfs[ii] for ii in lout_l) + ((1,),)
    Qhfs = tuple(a.hfs[ii] for ii in axes[0]) + (_Fusion(s=(sQ,)),)
    Q = a._replace(struct=Qstruct, slices=Qslices, data=Qdata, mfs=Qmfs, hfs=Qhfs)

    Rs = (-sQ,) + tuple(a.struct.s[lg] for lg in axes[1])
    Rmeta_unmerge, Rstruct, Rslices = _meta_unmerge_matrix(a.config, Rstruct, Rslices, ls, ls_r, Rs)
    Rdata = _unmerge(a.config, Rdata, Rmeta_unmerge)
    Rmfs = ((1,),) + tuple(a.mfs[ii] for ii in lout_r)
    Rhfs = (_Fusion(s=(-sQ,)),) + tuple(a.hfs[ii] for ii in axes[1])
    R = a._replace(struct=Rstruct, slices=Rslices, data=Rdata, mfs=Rmfs, hfs=Rhfs)

    Q = Q.moveaxis(source=-1, destination=Qaxis)
    R = R.moveaxis(source=0, destination=Raxis)
    return Q, R


def _meta_qr(config, struct, slices, sQ):
    """
    meta and struct for qr.
    Q has signature = (struct.s[0], sQ)
    R has signature = (-sQ, struct.s[1])
    """
    minD = tuple(min(ds) for ds in struct.D)
    n0 = config.sym.zero()
    nsym = config.sym.NSYM

    if sQ == struct.s[1]:
        t_con = tuple(x[nsym:] for x in struct.t)
    else: # -sQ == struct.s[1]
        t_con = np.array(struct.t, dtype=np.int64).reshape((len(struct.t), 2, nsym))
        t_con = tuple(map(tuple, config.sym.fuse(t_con[:, 1:, :], (1,), -1).tolist()))

    Qt = tuple(x[:nsym] + y for x, y in zip(struct.t, t_con))
    Rt = tuple(y + x[nsym:] for y, x in zip(t_con, struct.t))
    QD = tuple((ds[0], dm) for ds, dm in zip(struct.D, minD))
    RD = tuple((dm, ds[1]) for dm, ds in zip(minD, struct.D))
    QDp = np.prod(QD, axis=1, dtype=np.int64).tolist()
    Qsl = tuple(_slc(((stop - dp, stop),), ds, dp) for stop, dp, ds in zip(accumulate(QDp), QDp, QD))

    meta = tuple(zip(slices, struct.D, Qsl, QD, Rt, RD))

    Rt, RD = zip(*sorted(zip(Rt, RD))) if len(Rt) > 0 else ((), ())
    RDp = np.prod(RD, axis=1, dtype=np.int64).tolist()
    Rsl = tuple(_slc(((stop - dp, stop),), ds, dp) for stop, dp, ds in zip(accumulate(RDp), RDp, RD))
    Rdict = {x: y.slcs[0] for x, y in zip(Rt, Rsl)}

    meta = tuple((sl.slcs[0], d, slq.slcs[0], dq, Rdict[tr], dr) for sl, d, slq, dq, tr, dr in meta)
    Qstruct = struct._replace(t=Qt, D=QD, size=sum(QDp), s=(struct.s[0], sQ))
    Rstruct = struct._replace(t=Rt, D=RD, size=sum(RDp), s=(-sQ, struct.s[1]), n=n0)
    return meta, Qstruct, Qsl, Rstruct, Rsl


def eigh(a, axes, sU=1, Uaxis=-1) -> tuple[yastn.Tensor, yastn.Tensor]:
    r"""
    Split symmetric tensor using exact eigenvalue decomposition, :math:`a= USU^{\dagger}`.

    Tensor is expected to be symmetric (hermitian) with total charge `0`.

    Parameters
    ----------
    axes: tuple[int, int] | tuple[Sequence[int], Sequence[int]]
        Specify two groups of legs between which to perform eigh, as well as their final order.

    sU: int
        signature of connecting leg in `U` equall 1 or -1. The default is 1.

    Uaxis: int
        specify which leg of `U` is the new connecting leg. By default, it is the last leg.

    Returns
    -------
    `S`, `U`
    """
    _test_axes_all(a, axes)
    lout_l, lout_r = _clear_axes(*axes)
    axes = _unpack_axes(a.mfs, lout_l, lout_r)

    if not all(x == 0 for x in a.struct.n):
        raise YastnError('eigh requires tensor charge to be zero.')

    data, struct, slices, ls_l, ls_r = _merge_to_matrix(a, axes)

    if ls_l != ls_r:
        raise YastnError("Tensor likely is not hermitian. Legs of effective square blocks not match.")

    meta, Sstruct, Sslices, Ustruct, Uslices = _meta_eigh(a.config, struct, slices, sU)
    sizes = tuple(x.size for x in (Sstruct, Ustruct))

    Sdata, Udata = a.config.backend.eigh(data, meta, sizes)

    ls_s = _leg_struct_trivial(Sstruct, axis=1)

    Us = tuple(a.struct.s[lg] for lg in axes[0]) + (sU,)
    Umeta_unmerge, Ustruct, Uslices = _meta_unmerge_matrix(a.config, Ustruct, Uslices, ls_l, ls_s, Us)
    Udata = _unmerge(a.config, Udata, Umeta_unmerge)
    Umfs = tuple(a.mfs[ii] for ii in lout_l) + ((1,),)
    Uhfs = tuple(a.hfs[ii] for ii in axes[0]) + (_Fusion(s=(sU,)),)
    U = a._replace(struct=Ustruct, slices=Uslices, data=Udata, mfs=Umfs, hfs=Uhfs)

    Smfs = ((1,), (1,))
    Shfs = (_Fusion(s=(-sU,)), _Fusion(s=(sU,)))
    S = a._replace(struct=Sstruct, slices=Sslices, data=Sdata, mfs=Smfs, hfs=Shfs)

    U = U.moveaxis(source=-1, destination=Uaxis)
    return S, U


def _meta_eigh(config, struct, slices, sU):
    """
    meta and struct for eigh
    U has signature = (struct.s[0], sU)
    S has signature = (-sU, sU)
    """
    n0 = config.sym.zero()
    nsym = config.sym.NSYM

    if sU == -struct.s[0]:
        t_con = tuple(x[:nsym] for x in struct.t)
    else: # and sU == struct.s[0]
        t_con = np.array(struct.t, dtype=np.int64).reshape((len(struct.t), 2, nsym))
        t_con = tuple(map(tuple, config.sym.fuse(t_con[:, :1, :], (1,), -1).tolist()))

    Ut = tuple(x[:nsym] + y for x, y in zip(struct.t, t_con))
    Ustruct = struct._replace(t=Ut, s=(struct.s[0], sU))

    St = tuple(y + y for y in t_con)
    SD = struct.D

    meta = tuple(zip(slices, struct.D, St))

    St, SD = zip(*sorted(zip(St, SD))) if len(St) > 0 else ((), ())
    SDp = tuple(dd[0] for dd in SD)

    Ssl = tuple(_slc(((stop - dp, stop),), ds, dp) for stop, dp, ds in zip(accumulate(SDp), SDp, SD))
    Sdict = {x: y.slcs[0] for x, y in zip(St, Ssl)}

    meta = tuple((sl.slcs[0], d, sl.slcs[0], d, Sdict[ts]) for sl, d, ts in meta)

    Sstruct = _struct(s=(-sU, sU), n=n0, diag=True, t=St, D=SD, size=sum(SDp))
    return meta, Sstruct, Ssl, Ustruct, slices


def eigh_with_truncation(a, axes, sU=1, Uaxis=-1,
                         tol=0, tol_block=0, D_block=float('inf'), D_total=float('inf'),
                         truncate_multiplets=False) -> tuple[yastn.Tensor, yastn.Tensor]:
    r"""
    Split symmetric tensor using exact eigenvalue decomposition, :math:`a= USU^{\dagger}`.
    Optionally, truncate the resulting decomposition.

    Tensor is expected to be symmetric (hermitian) with total charge 0.
    Truncation can be based on relative tolerance, bond dimension of each block,
    and total bond dimension across all blocks (whichever gives smaller total dimension).
    Truncate based on tolerance only if some eigenvalues are positive -- than all negative ones are discarded.

    Parameters
    ----------
    axes: tuple[int, int] | tuple[Sequence[int], Sequence[int]]
        Specify two groups of legs between which to perform eigh, as well as their final order.

    sU: int
        signature of connecting leg in `U` equall 1 or -1. The default is 1.

    Uaxis: int
        specify which leg of `U` is the new connecting leg. By default, it is the last leg.

    tol: float
        relative tolerance of eigen-values below which to truncate across all blocks.

    tol_block: float
        relative tolerance of eigen-values below which to truncate within individual blocks.

    D_block: int
        largest number of eigen-values to keep in a single block.

    D_total: int
        largest total number of eigen-values to keep.

    Returns
    -------
    `S`, `U`
    """
    S, U = eigh(a, axes=axes, sU=sU)

    Smask = truncation_mask(S, tol=tol, tol_block=tol_block,
                            D_block=D_block, D_total=D_total,
                            truncate_multiplets=truncate_multiplets)

    S, U = Smask.apply_mask(S, U, axes=(0, -1))
    U = U.moveaxis(source=-1, destination=Uaxis)
    return S, U


def entropy(a, alpha=1, tol=1e-12) -> Number:
    r"""
    Calculate entropy from probabilities encoded in diagonal tensor ``a``.

    Normalizes (sum of) ``a`` to 1, but do not check correctness otherwise.
    Use base-2 log. For empty or zero tensor, returns ``0``.

    Parameters
    ----------
    alpha: float
        Order of Renyi entropy.
        ``alpha=1`` (the default) is von Neuman entropy: :math:`-{\rm Tr}(a \cdot {\rm log2}(a))`
        otherwise: :math:`\frac{1}{1-alpha} {\rm log2}({\rm Tr}(a^{alpha}))`

    tol: float
        Discard all probabilities smaller than ``tol`` during calculation.
    """
    if not a.isdiag:
        raise YastnError("yastn.linalg.entropy requires diagonal tensor.")
    if not alpha > 0:
        raise YastnError("yastn.linalg.entropy requires positive order alpha.")
    return a.config.backend.entropy(a._data, alpha=alpha, tol=tol)<|MERGE_RESOLUTION|>--- conflicted
+++ resolved
@@ -243,95 +243,6 @@
     V = V.moveaxis(source=0, destination=Vaxis)
     return U, S, V
 
-<<<<<<< HEAD
-=======
-def svd_arnoldi(a, axes=(0, 1), sU=1, nU=True, Uaxis=-1, Vaxis=0, fix_signs=False, **kwargs) -> tuple[yastn.Tensor, yastn.Tensor, yastn.Tensor] | yastn.Tensor:
-    r"""
-    Split tensor into :math:`a = U S V` using exact singular value decomposition (SVD),
-    where the columns of `U` and the rows of `V` form orthonormal bases
-    and `S` is a positive and diagonal matrix.
-
-    Parameters
-    ----------
-    axes: tuple[int, int] | tuple[Sequence[int], Sequence[int]]
-        Specify two groups of legs between which to perform SVD, as well as
-        their final order.
-
-    sU: int
-        Signature of the new leg in U; equal to 1 or -1. The default is 1.
-        V is going to have the opposite signature on the connecting leg.
-
-    nU: bool
-        Whether or not to attach the charge of  `a` to `U`.
-        Otherwise it is attached to `V`. The default is True.
-
-    Uaxis, Vaxis: int
-        Specify which leg of U and V tensors are connecting with S. By default,
-        it is the last leg of U and the first of V, in which case a = U @ S @ V.
-
-    fix_signs: bool
-        Whether or not to fix phases in `U` and `V`,
-        so that the largest element in each column of `U` is positive.
-        Provide uniqueness of decomposition for non-degenerate cases.
-        The default is False.
-
-    kwargs:
-        `D_block': dict or int
-
-    Returns
-    -------
-    U, S, V or S
-    """
-    _test_axes_all(a, axes)
-    lout_l, lout_r = _clear_axes(*axes)
-    axes = _unpack_axes(a.mfs, lout_l, lout_r)
-
-    data, struct, slices, ls_l, ls_r = _merge_to_matrix(a, axes)
-
-    minD = tuple(min(ds) for ds in struct.D)
-    if 'D_block' not in kwargs:
-        raise YastnError("svd arnoldi requires passing argument D_block.")
-    D_block = kwargs['D_block']
-    if not isinstance(D_block, dict):
-        minD = tuple(min(D_block, d) for d in minD)
-    else:
-        nsym = a.config.sym.NSYM
-        st = [x[nsym:] for x in struct.t] if nU else [x[:nsym] for x in struct.t]
-        minD = tuple(min(D_block.get(t, 0), d) for t, d in zip(st, minD))
-
-    meta, Ustruct, Uslices, Sstruct, Sslices, Vstruct, Vslices = _meta_svd(a.config, struct, slices, minD, sU, nU)
-    sizes = tuple(x.size for x in (Ustruct, Sstruct, Vstruct))
-
-    Udata, Sdata, Vdata = a.config.backend.svd_arnoldi(data, meta, sizes)
-
-    if fix_signs:
-        Udata, Vdata = a.config.backend.fix_svd_signs(Udata, Vdata, meta)
-
-    ls_s = _leg_struct_trivial(Sstruct, axis=0)
-
-    Smfs = ((1,), (1,))
-    Shfs = (_Fusion(s=(-sU,)), _Fusion(s=(sU,)))
-    S = a._replace(struct=Sstruct, slices=Sslices, data=Sdata, mfs=Smfs, hfs=Shfs)
-
-    Us = tuple(a.struct.s[ii] for ii in axes[0]) + (sU,)
-    Umeta_unmerge, Ustruct, Uslices = _meta_unmerge_matrix(a.config, Ustruct, Uslices, ls_l, ls_s, Us)
-    Udata = _unmerge(a.config, Udata, Umeta_unmerge)
-    Umfs = tuple(a.mfs[ii] for ii in lout_l) + ((1,),)
-    Uhfs = tuple(a.hfs[ii] for ii in axes[0]) + (_Fusion(s=(sU,)),)
-    U = a._replace(struct=Ustruct, slices=Uslices, data=Udata, mfs=Umfs, hfs=Uhfs)
-
-    Vs = (-sU,) + tuple(a.struct.s[ii] for ii in axes[1])
-    Vmeta_unmerge, Vstruct, Vslices = _meta_unmerge_matrix(a.config, Vstruct, Vslices, ls_s, ls_r, Vs)
-    Vdata = _unmerge(a.config, Vdata, Vmeta_unmerge)
-    Vmfs = ((1,),) + tuple(a.mfs[ii] for ii in lout_r)
-    Vhfs = (_Fusion(s=(-sU,)),) + tuple(a.hfs[ii] for ii in axes[1])
-    V = a._replace(struct=Vstruct, slices=Vslices, data=Vdata, mfs=Vmfs, hfs=Vhfs)
-
-    U = U.move_leg(source=-1, destination=Uaxis)
-    V = V.move_leg(source=0, destination=Vaxis)
-    return U, S, V
-
->>>>>>> 73c21b71
 def _meta_svd(config, struct, slices, minD, sU, nU):
     """
     meta and struct for svd
