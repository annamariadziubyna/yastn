""" Methods creating a new yastn tensor """

from itertools import product
import numpy as np
from ._auxliary import _flatten, _slc
from ._tests import YastnError, _test_tD_consistency


def __setitem__(a, key, newvalue):
    """
    Update data of the selected block.

    The data (its shape) should be consistent with
    the dimensions of the charge sectors where the block belongs.

    Parameters
    ----------
    key : tuple(int)
        charges of the block
    """
    key = tuple(_flatten(key))
    try:
        ind = a.struct.t.index(key)
    except ValueError as exc:
        raise YastnError('Tensor does not have a block specified by the key.') from exc
    slc = slice(*a.slices[ind].slcs[0])
    a._data[slc] = newvalue.reshape(-1)


def _fill_tensor(a, t=(), D=(), val='rand'):  # dtype = None
    r"""
    Create all allowed blocks based on signature ``s``, total charge ``n``,
    and a set of charge sectors ``t`` for each leg of the tensor.

    First, all allowed blocks are identified by checking the
    :ref:`selection rule<symmetry selection rule>`.
    Then each allowed block is created as a tensor with
    sizes specified in ``D`` and filled with value ``val``.

    .. note::
        This operation overwrites the data of the tensor.

    Parameters
    ----------
    a : yastn.Tensor

    t : list[list[int]] or list[list[list[int]]]
        list of charge sectors for each leg of the tensor, see examples.
        In case of tensor without symmetry this argument is ignored.

    D : list[int] or list[list[int]]
        list of sector sizes for each leg of the tensor, see examples.

    val : str
        ``'rand'``, ``'ones'``, or  ``'zeros'``
    """
    D = (D,) if isinstance(D, int) else D
    t = (t,) if isinstance(t, int) else t

    if a.config.sym.NSYM == 0:
        if a.isdiag and len(D) == 1:
            D = D + D
        if len(D) != a.ndim_n:
            raise YastnError("Number of elements in D does not match tensor rank.")
        tset = np.zeros((1, a.ndim_n, a.config.sym.NSYM))
        Dset = np.array(D, dtype=int).reshape(1, a.ndim_n)
    else:  # a.config.sym.NSYM >= 1
        D = (D,) if (a.ndim_n == 1 or a.isdiag) and isinstance(D[0], int) else D
        t = (t,) if (a.ndim_n == 1 or a.isdiag) and isinstance(t[0], int) else t
        D = D + D if a.isdiag and len(D) == 1 else D
        t = t + t if a.isdiag and len(t) == 1 else t

        D = list((x,) if isinstance(x, int) else x for x in D)
        t = list((x,) if isinstance(x, int) else x for x in t)

        if len(D) != a.ndim_n:
            raise YastnError("Number of elements in D does not match tensor rank.")
        if len(t) != a.ndim_n:
            raise YastnError("Number of elements in t does not match tensor rank.")
        for x, y in zip(D, t):
            if len(x) != len(y):
                raise YastnError("Elements of t and D do not match")

        comb_D = list(product(*D))
        comb_t = list(product(*t))
        lcomb_t = len(comb_t)
        comb_t = list(_flatten(comb_t))
        comb_t = np.array(comb_t, dtype=int).reshape((lcomb_t, len(a.struct.s), len(a.struct.n)))
        comb_D = np.array(comb_D, dtype=int).reshape((lcomb_t, len(a.struct.s)))
        sa = np.array(a.struct.s, dtype=int)
        na = np.array(a.struct.n, dtype=int)
        ind = np.all(a.config.sym.fuse(comb_t, sa, 1) == na, axis=1)
        tset = comb_t[ind]
        Dset = comb_D[ind]

    if a.isdiag and np.any(Dset[:, 0] != Dset[:, 1]):
        raise YastnError("Diagonal tensor requires the same bond dimensions on both legs.")
    Dp = Dset[:, 0] if a.isdiag else np.prod(Dset, axis=1, dtype=int)
    Dsize = np.sum(Dp)

    meta = [(tuple(ts.flat), tuple(Ds), dp) for ts, Ds, dp in zip(tset, Dset, Dp)]
    meta = sorted(meta, key=lambda x: x[0])

    a_t, a_D, a_Dp = zip(*meta) if len(meta) > 0 else ((), (), ())
    a.slices = tuple(_slc(((stop - dp, stop),), ds, dp) for stop, dp, ds in zip(np.cumsum(a_Dp), a_Dp, a_D))
    a.struct = a.struct._replace(t=a_t, D=a_D, size=sum(a_Dp))
    a._data = _init_block(a.config, Dsize, val, dtype=a.yast_dtype, device=a.device)
    _test_tD_consistency(a.struct)


<<<<<<< HEAD
def set_block(a, ts=(), Ds=None, val='zeros'):  # change to ts; Ds  #  TODO
=======
def set_block(a, ts=(), Ds=None, val='zeros'):
>>>>>>> 754c178b
    """
    Add new block to tensor or change the existing one.

    This is the intended way to add new blocks by hand.
    Checks if bond dimensions of the new block are consistent with the existing ones
    and updates the legs of the tensors accordingly.

    Parameters
    ----------
    ts : tuple(int) or tuple(tuple(int))
        Charges identifing the block. Ignored if tensor has no symmetry.

    Ds : tuple(int)
        Dimensions of the block. If ``None``, tries to infer
        dimensions from legs of the tensor.

    val : str, tensor-like
        recognized string values are ``'rand'``, ``'ones'``,`or  ``'zeros'``.
        Otherwise any tensor-like format such as nested list, numpy.ndarray, etc.,
        can be used provided it is supported by :doc:`tensor's backend </tensor/configuration>`.
    """
    if isinstance(Ds, int):
        Ds = (Ds,)
    if isinstance(ts, int):
        ts = (ts,)
    if a.isdiag and Ds is not None and len(Ds) == 1:
        Ds = Ds + Ds
    ts = tuple(_flatten(ts))
    if a.isdiag and len(ts) == a.config.sym.NSYM:
        ts = ts + ts

    if len(ts) != a.ndim_n * a.config.sym.NSYM:
        raise YastnError('Size of ts is not consistent with tensor rank and the number of symmetry sectors.')
    if Ds is not None and len(Ds) != a.ndim_n:
        raise YastnError('Size of Ds is not consistent with tensor rank.')

    ats = np.array(ts, dtype=int).reshape((1, a.ndim_n, a.config.sym.NSYM))
    sa = np.array(a.struct.s, dtype=int)
    na = np.array(a.struct.n, dtype=int)
    if not np.all(a.config.sym.fuse(ats, sa, 1) == na):
        raise YastnError('Charges ts are not consistent with the symmetry rules: f(t @ s) == n')

    if Ds is None:  # attempt to read Ds from existing blocks.
        Ds = []
        legs = a.get_legs(range(a.ndim_n), native=True)
        for n, leg in enumerate(legs):
            try:
                Ds.append(leg.D[leg.t.index(tuple(ats[0, n, :].flat))])
            except ValueError as err:
                raise YastnError('Provided Ds. Cannot infer all bond dimensions from existing blocks.') from err
        Ds = tuple(Ds)

    if a.isdiag and Ds[0] != Ds[1]:
        raise YastnError("Diagonal tensor requires the same bond dimensions on both legs.")
    Dsize = Ds[0] if a.isdiag else np.prod(Ds, dtype=int)

    ind = sum(t < ts for t in a.struct.t)
    ind2 = ind
    if ind < len(a.struct.t) and a.struct.t[ind] == ts:
        ind2 += 1
        a._data = a.config.backend.delete(a._data, a.slices[ind].slcs[0])

    pos = sum(x.Dp for x in a.slices[:ind])
    new_block = _init_block(a.config, Dsize, val, dtype=a.yast_dtype, device=a.device)
    a._data = a.config.backend.insert(a._data, pos, new_block)
    a_t = a.struct.t[:ind] + (ts,) + a.struct.t[ind2:]
    a_D = a.struct.D[:ind] + (Ds,) + a.struct.D[ind2:]
    a_Dp = [x.Dp for x in a.slices[:ind]] + [Dsize] + [x.Dp for x in a.slices[ind2:]]
    a.slices = tuple(_slc(((stop - dp, stop),), ds, dp) for stop, dp, ds in zip(np.cumsum(a_Dp), a_Dp, a_D))
    a.struct = a.struct._replace(t=a_t, D=a_D, size=sum(a_Dp))
    _test_tD_consistency(a.struct)


def _init_block(config, Dsize, val, dtype, device):
    if isinstance(val, str):
        if val == 'zeros':
            return config.backend.zeros((Dsize,), dtype=dtype, device=device)
        if val == 'rand':
            return config.backend.rand((Dsize,), dtype=dtype, device=device)
        if val == 'ones':
            return config.backend.ones((Dsize,), dtype=dtype, device=device)
        raise YastnError('val should be in ("zeros", "ones", "rand") or an array of the correct size')
    x = config.backend.to_tensor(val, Ds=Dsize, dtype=dtype, device=device)
    if config.backend.get_size(x) == Dsize ** 2:
        x = config.backend.diag_get(x.reshape(Dsize, Dsize))
    return x<|MERGE_RESOLUTION|>--- conflicted
+++ resolved
@@ -108,11 +108,7 @@
     _test_tD_consistency(a.struct)
 
 
-<<<<<<< HEAD
-def set_block(a, ts=(), Ds=None, val='zeros'):  # change to ts; Ds  #  TODO
-=======
 def set_block(a, ts=(), Ds=None, val='zeros'):
->>>>>>> 754c178b
     """
     Add new block to tensor or change the existing one.
 
