--- conflicted
+++ resolved
@@ -119,11 +119,7 @@
 
     # pylint: disable=C0415
     from ._initialize import set_block, _fill_tensor, __setitem__
-<<<<<<< HEAD
-    from .linalg import norm, svd, svd_with_truncation, svd_arnoldi, eigh, eigh_with_truncation, qr
-=======
     from .linalg import norm, svd, svd_with_truncation, eigh, eigh_with_truncation, qr, truncation_mask
->>>>>>> 33cffb30
     from ._contractions import tensordot, __matmul__, vdot, trace, swap_gate, broadcast, apply_mask
     from ._algebra import __add__, __sub__, __mul__, __rmul__, __array_ufunc__, __neg__, apxb
     from ._algebra import __lt__, __gt__, __le__, __ge__, __truediv__, __pow__
