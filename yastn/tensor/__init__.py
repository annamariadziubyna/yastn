r"""
Yet another symmetric tensor

This class defines generic arbitrary-rank tensor supporting abelian symmetries.
In principle, any number of symmetries can be used, including dense tensor with no symmetries.

An instance of a Tensor is specified by a list of blocks (dense tensors) labeled by symmetries' charges on each leg.
"""

from ._auxliary import _struct, _config
from ._merging import _Fusion
from ._tests import YastnError
from ._tests import *
from ._control_lru import *
from ._contractions import *
from ._output import *
from ._single import *
from ._algebra import *
from ._merging import *
from .linalg import *
from ._legs import *
from . import _tests
from . import _control_lru
from . import _contractions
from . import _output
from . import _single
from . import _algebra
from . import linalg
from . import _merging
from . import _legs
__all__ = ['Tensor', 'linalg', 'YastnError']
__all__.extend(linalg.__all__)
__all__.extend(_tests.__all__)
__all__.extend(_control_lru.__all__)
__all__.extend(_contractions.__all__)
__all__.extend(_single.__all__)
__all__.extend(_algebra.__all__)
__all__.extend(_output.__all__)
__all__.extend(_merging.__all__)
__all__.extend(_legs.__all__)


class Tensor:
    # Class defining a tensor with abelian symmetries, and operations on such tensor(s).

    def __init__(self, config=None, s=(), n=None, isdiag=False, **kwargs):
        r"""
        Initialize empty (no allocated blocks) YASTN tensor

        Parameters
        ----------
            config : module, types.SimpleNamespace, or typing.NamedTuple
                :ref:`YASTN configuration <tensor/configuration:yastn configuration>`
            s : tuple
                a signature of tensor. Also determines the number of legs
            n : int or tuple
                total charge of the tensor. In case of direct product of several
                abelian symmetries, `n` is a tuple with total charge for each individual
                symmetry
            isdiag : bool
                distinguish diagonal tensor as a special case of a tensor
        """
        self.config = config if isinstance(config, _config) else _config(**{a: getattr(config, a) for a in _config._fields if hasattr(config, a)})

        if 'data' in kwargs:
            self._data = kwargs['data']  # 1d container for tensor data
        else:
            dev = kwargs['device'] if 'device' in kwargs else self.config.default_device
            dty = kwargs['dtype'] if 'dtype' in kwargs else self.config.default_dtype
            self._data = self.config.backend.zeros((0,), dtype=dty, device=dev)

        try:
            self.struct = kwargs['struct']
        except KeyError:
            try:
                s = tuple(s)
            except TypeError:
                s = (s,)
            try:
                n = tuple(n)
            except TypeError:
                n = (0,) * self.config.sym.NSYM if n is None else (n,)
            if len(n) != self.config.sym.NSYM:
                raise YastnError("n does not match the number of symmetry sectors")
            if isdiag:
                if len(s) == 0:
                    s = (1, -1)  # default
                if s not in ((-1, 1), (1, -1)):
                    raise YastnError("Diagonal tensor should have s equal (1, -1) or (-1, 1)")
                if any(x != 0 for x in n):
                    raise YastnError("Tensor charge of a diagonal tensor should be 0")
            self.struct = _struct(s=s, n=n, diag=isdiag)

        self.slices = kwargs['slices'] if 'slices' in kwargs else ()

        # fusion tree for each leg: encodes number of fused legs e.g. 5 2 1 1 3 1 2 1 1 = [[1, 1], [1, [1, 1]]]
        try:
            self.mfs = tuple(kwargs['mfs'])
        except (KeyError, TypeError):
            self.mfs = ((1,),) * len(self.struct.s)
        try:
            self.hfs = tuple(kwargs['hfs'])
        except (KeyError, TypeError):
            self.hfs = tuple(_Fusion(s=(x,)) for x in self.struct.s)

    # pylint: disable=C0415
    from ._initialize import set_block, _fill_tensor, __setitem__
    from .linalg import norm, svd, svd_with_truncation, eigh, eigh_with_truncation, qr
    from ._contractions import tensordot, __matmul__, vdot, trace, swap_gate, broadcast, apply_mask
    from ._algebra import __add__, __sub__, __mul__, __rmul__, apxb, __truediv__, __pow__, __lt__, __gt__, __le__, __ge__
    from ._algebra import __abs__, real, imag, sqrt, rsqrt, reciprocal, exp, bitwise_not
    from ._single import conj, conj_blocks, flip_signature, flip_charges, transpose, moveaxis, move_leg, diag, grad
    from ._single import copy, clone, detach, to, requires_grad_, remove_zero_blocks, add_leg, remove_leg, drop_leg_history
    from ._output import show_properties, __str__, print_blocks_shape, is_complex
    from ._output import get_blocks_charge, get_blocks_shape, get_leg_charges_and_dims, get_leg_structure, get_legs
    from ._output import zero_of_dtype, item, __getitem__
    from ._output import get_leg_fusion, get_shape, get_signature, get_dtype
    from ._output import get_tensor_charge, get_rank
    from ._output import to_number, to_dense, to_numpy, to_raw_tensor, to_nonsymmetric
    from ._output import save_to_hdf5, save_to_dict, compress_to_1d
    from ._tests import is_consistent, are_independent
    from ._merging import fuse_legs, unfuse_legs, fuse_meta_to_hard
    from ._special import _attach_01, _attach_23
    from ._krylov import linear_combination, expand_krylov_space

    def _replace(self, **kwargs):
<<<<<<< HEAD
        """ Creates a shallow copy replacing fields specified in kwargs """
        for arg in ('config', 'struct', 'mfs', 'hfs', 'data', 'slices'):
=======
        """
        Creates a shallow copy replacing fields specified in kwargs
        """
        for arg in ('config', 'struct', 'mfs', 'hfs', 'data'):
>>>>>>> 754c178b
            if arg not in kwargs:
                kwargs[arg] = getattr(self, arg)
        return Tensor(**kwargs)

    @property
    def s(self):
        """
        Signature of tensor's effective legs.

        Legs (spaces) fused together by :meth:`yastn.Tensor.fuse` are treated as single leg.
        The signature of each fused leg is given by the first native leg in the fused space.

        Returns
        -------
        tuple(int)
        """
        inds, n = [], 0
        for mf in self.mfs:
            inds.append(n)
            n += mf[0]
        return tuple(self.struct.s[ind] for ind in inds)

    @property
    def s_n(self):
        """
        Signature of tensor's native legs.

        This includes legs (spaces) which have been fused together by :meth:`yastn.Tensor.fuse` using mode=`meta`.

        Returns
        -------
        tuple(int)
        """
        return self.struct.s

    @property
    def n(self):
        """
        Total charge of the tensor.

        In case of direct product of abelian symmetries, total charge for each symmetry, accummulated in a tuple.

        Returns
        -------
        tuple(int)
        """
        return self.struct.n

    @property
    def ndim(self):
        """
        Effective rank of the tensor.

        Legs (spaces) fused together by :meth:`yastn.Tensor.fuse` are treated as single leg.

        Returns
        -------
        int
        """
        return len(self.mfs)

    @property
    def ndim_n(self):
        """
        Native rank of the tensor.

        This includes legs (spaces) which have been fused together by :meth:`yastn.Tensor.fuse` using mode=`meta`.

        Returns
        -------
        int
        """
        return len(self.struct.s)

    @property
    def isdiag(self):
        """
        Return ``True`` if the tensor is diagonal.

        Returns
        -------
        bool
        """
        return self.struct.diag

    @property
    def requires_grad(self):
        """
        Return ``True`` if tensor data have autograd enabled

        Returns
        -------
        bool
        """
        return requires_grad(self)

    @property
    def size(self):
        """
        Total number of elements in all non-empty blocks of the tensor

        Returns
        -------
        int
        """
        return self.struct.size

    @property
    def device(self):
        """
        Name of device on which the data reside

        Returns
        -------
        str
        """
        return self.config.backend.get_device(self._data)

    @property
    def dtype(self):
        """
        dtype of tensor data used by the backend

        Returns
        -------
        dtype
        """
        return self.config.backend.get_dtype(self._data)

    @property
    def yast_dtype(self):
        """
        Return 'complex128' if tensor data are complex else 'float64'

        Returns
        -------
        str
        """
        return 'complex128' if self.config.backend.is_complex(self._data) else 'float64'

    @property
    def data(self):
        """
        Return underlying 1D-array storing the elements of the tensor

        Returns
        -------
<<<<<<< HEAD
        data : backend tensor type
            underlying 1D-array storing the elements of the tensor
=======
        backend tensor
>>>>>>> 754c178b
        """
        return self._data<|MERGE_RESOLUTION|>--- conflicted
+++ resolved
@@ -124,15 +124,8 @@
     from ._krylov import linear_combination, expand_krylov_space
 
     def _replace(self, **kwargs):
-<<<<<<< HEAD
         """ Creates a shallow copy replacing fields specified in kwargs """
         for arg in ('config', 'struct', 'mfs', 'hfs', 'data', 'slices'):
-=======
-        """
-        Creates a shallow copy replacing fields specified in kwargs
-        """
-        for arg in ('config', 'struct', 'mfs', 'hfs', 'data'):
->>>>>>> 754c178b
             if arg not in kwargs:
                 kwargs[arg] = getattr(self, arg)
         return Tensor(**kwargs)
@@ -280,11 +273,6 @@
 
         Returns
         -------
-<<<<<<< HEAD
-        data : backend tensor type
-            underlying 1D-array storing the elements of the tensor
-=======
-        backend tensor
->>>>>>> 754c178b
+        tensor_like
         """
         return self._data