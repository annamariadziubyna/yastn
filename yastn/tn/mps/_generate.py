import numpy as np
from typing import NamedTuple
from ... import ones, rand, ncon, Leg, random_leg, YastnError
from ...operators import Qdit
from ._mps import Mpo, Mps, add
from ._latex2term import latex2term, GeneratorError


class Hterm(NamedTuple):
    r"""
    Defines a product operator :math:`O\in\mathcal{A}(\mathcal{H})` on product Hilbert space :math:`\mathcal{H}=\otimes_i \mathcal{H}_i`
    where :math:`\mathcal{H}_i` is a local Hilbert space of *i*-th degree of freedom.
    The product operator :math:`O = \otimes_i o_i` is a tensor product of local operators :math:`o_i`.
    Unless explicitly specified, the :math:`o_i` is assumed to be an identity operator.

    If operators are fermionic, execution of swap gates enforces fermionic order (the last operator in the list acts first).

    Parameters
    ----------
    amplitude : number
        numerical multiplier in front of the operator product.
    positions : tuple(int)
        positions of the local operators :math:`o_i` in the product different than identity
    operators : tuple(yastn.Tensor)
        local operators in the product that are different than the identity.
        *i*-th operator is acting at position :code:`positions[i]` 
    """
    amplitude : float = 1.0
    positions : tuple = ()
    operators : tuple = ()


def generate_single_mpo(I, term):   # this can be private
    r"""
    Apply local operators specified by term in :class:`Hterm` to the MPO `I`.

    MPO `I` is presumed to be an identity.
    Apply swap_gates to introduce fermionic degrees of freedom 
    (fermionic order is the same as order of sites in Mps).
    With this respect, local operators specified in term.operators are applied starting with the last element,
    i.e., from right to left.

    Parameters
    ----------
    term: :class:`Hterm`

    Returns
    -------
    yastn.tn.mps.MpsMpo
    """
    single_mpo = I.copy()
    for site, op in zip(term.positions[::-1], term.operators[::-1]):
        op = op.add_leg(axis=0, s=-1)
        leg = op.get_legs(axes=0)
        one = ones(config=op.config, legs=(leg, leg.conj()))
        temp = ncon([op, single_mpo[site]], [(-1, -2, 1), (-0, 1, -3, -4)])
        single_mpo[site] = temp.fuse_legs(axes=((0, 1), 2, 3, 4), mode='hard')
        for n in range(site):
            temp = ncon([single_mpo[n], one], [(-0, -2, -3, -5), (-1, -4)])
            temp = temp.swap_gate(axes=(1, 2))
            single_mpo[n] = temp.fuse_legs(axes=((0, 1), 2, (3, 4), 5), mode='hard')
    for n in single_mpo.sweep():
        single_mpo[n] = single_mpo[n].drop_leg_history(axes=(0, 2))
    single_mpo[0] = term.amplitude * single_mpo[0]
    return single_mpo


def generate_mpo(I, terms, opts=None, packet=50):  # can use better algorithm to compress
    r"""
    Generate MPO provided a list of :class:`Hterm`\-s and identity MPO `I`.

    If the number of MPOs is large, adding them all together can result
    in large intermediate MPO. By specifying `packet` size, the groups of MPO-s
    are truncated at intermediate steps before continuing with summation.

    Parameters
    ----------
    term: list of :class:`Hterm`
        product operators making up the MPO
    I: yastn.Tensor
        on-site identity operator
    opts: dict
        options for truncation of the result
    packet: int
<<<<<<< HEAD
        how many Hterms (MPOs of bond dimension 1) should be truncated at once

    Returns
    -------
    yastn.tn.mps.MpsMpo
=======
        how many ``Hterm``\s (MPOs of bond dimension 1) should be truncated at once
>>>>>>> 34fc79e2
    """
    ip, M_tot, Nterms = 0, None, len(terms)
    while ip < Nterms:
        H1s = [generate_single_mpo(I, terms[j]) for j in range(ip, min([Nterms, ip + packet]))]
        M = add(*H1s)
        M.canonize_(to='last', normalize=False)
        M.truncate_(to='first', opts_svd=opts, normalize=False)
        ip += packet
        if not M_tot:
            M_tot = M.copy()
        else:
            M_tot = M_tot + M
            M_tot.canonize_(to='last', normalize=False)
            M_tot.truncate_(to='first', opts_svd=opts, normalize=False)
    return M_tot

def generate_single_mps(term, N):  # obsolate - DELETE  (not docummented)
    r"""
    Generate an MPS given vectors for each site in the MPS.

    Parameters
    ----------
    term: :class:`Hterm`
        instruction to create the Mps which is a product of
        operators element.operator at location element.position
        and with amplitude element.amplitude.
    N: int
        MPS size
    """
    if len(term.positions) != len(set(term.positions)):
        raise GeneratorError("List contains more than one operator for a single position.\n \
            Multiplication of two vectors is not defined.")
    if len(set(term.positions)) != N:
        raise GeneratorError("Provide term for each site in MPS.")
    single_mps = Mps(N)
    for n in range(N):
        if n in term.positions:
            op = term.operators[term.positions == n]
        else:
            raise GeneratorError("Provide term for each site in MPS.")
        single_mps.A[n] = op.add_leg(axis=0, s=-1).add_leg(axis=2, s=1)
    return term.amplitude * single_mps

def generate_mps(terms, N, normalize=False, opts=None, packet=50):   #  DELETE
    r"""
    Generate MPS provided a list of :class:`Hterm`-s.

    If the number of MPSs is large, adding them all together can result 
    in large intermediate MPS. By specifying ``packet`` size, the groups of MPO-s 
    are truncated at intermediate steps before continuing with summing.
    
    Parameters
    ----------
    N: int
       number of sites
    term: list of :class:`Hterm`
        product operators making up the MPS
    normalize: bool
        True if the result should be normalized
    opts: dict
        options for truncation of the result
    packet: int
        how many single MPO-s of bond dimension 1 shuold be truncated at ones

    Returns
    -------
    yastn.tn.mps.MpsMpo
    """
    ip, M_tot, Nterms = 0, None, len(terms)
    while ip < Nterms:
        H1s = [generate_single_mps(terms[j], N) for j in range(ip, min([Nterms, ip + packet]))]
        M = add(*H1s)
        M.truncate_(to='first', opts_svd=opts, normalize=normalize)
        ip += packet
        if not M_tot:
            M_tot = M.copy()
        else:
            M_tot = M_tot + M
            M_tot.truncate_(to='first', opts_svd=opts, normalize=normalize)
    return M_tot


class Generator:
    
    def __init__(self, N, operators, map=None, Is=None, parameters=None, opts={"tol": 1e-14}):
        r"""
        Generator is a convenience class building MPOs from a set of local operators.
        Generated MPO have following :ref:`index order<mps/convention:index convention>` and signature::

                     3 (-1) (physical bra)
                     |
            (+1) 0--|MPO_i|--2 (-1)
                     |
                     1 (+1) (physical ket)

        Parameters
        ----------
        N : int
            number of sites of MPS/MPO.
        operators : object or dict(str,yastn.Tensor)
            a set of local operators, e.g., an instance of :class:`yastn.operators.Spin12`.
            Or a dictionary with string-labeled local operators, including at least ``{'I': <identity operator>,...}``.
        map : dict(int,int)
            custom labels of N sites indexed from 0 to N-1 , ``{3: 0, 21: 1, ...}``.
            If ``None``, the sites are labled as :code:`{site: site for site in range(N)}`.
        Is : dict(int,str)
            For each site (using default or custom label), specify identity operator by providing 
            its string key as defined in ``operators``.
            If ``None``, assumes ``{i: 'I' for i in range(N)}``, which is compatible with all predefined
            ``operators``.
        parameters : dict
            Default parameters used by the interpreters :meth:`Generator.mpo` and :meth:`Generator.mps`.
            If None, uses default ``{'sites': [*map.keys()]}``.
        opts : dict
            used if compression is needed. Options passed to :meth:`yastn.linalg.svd`.
        """
        # Notes
        # ------
        # * Names `minus` and `1j` are reserved paramters in self.parameters
        # * Write operator `a` on site `3` as `a_{3}`.
        # * Write element if matrix `A` with indicies `(1,3)` as `A_{1,2}`.
        # * Write sumation over one index `j` taking values from 1D-array `listA` as `\sum_{j \in listA}`.
        # * Write sumation over indicies `j0,j1` taking values from 2D-array `listA` as `\sum_{j0,j1 \in listA}`.
        # * In an expression only round brackets, i.e., ().
        self.N = N
        self._ops = operators
        self._map = {i: i for i in range(N)} if map is None else map
        if len(self._map) != N or sorted(self._map.values()) != list(range(N)):
            raise YastnError("MPS: Map is inconsistent with mps of N sites.")
        self._Is = {k: 'I' for k in self._map.keys()} if Is is None else Is
        if self._Is.keys() != self._map.keys():
            raise YastnError("MPS: Is is inconsistent with map.")
        if not all(hasattr(self._ops, v) and callable(getattr(self._ops, v)) for v in self._Is.values()):
            raise YastnError("MPS: operators do not contain identity specified in Is.")

        self._I = Mpo(self.N)
        for label, site in self._map.items():
            local_I = getattr(self._ops, self._Is[label])
            self._I.A[site] = local_I().add_leg(axis=0, s=-1).add_leg(axis=2, s=1)

        self.config = self._I.A[0].config
        self.parameters = {} if parameters is None else parameters
        self.parameters["minus"] = -float(1.0)
        self.parameters["1j"] = 1j

        self.opts = opts

    def random_seed(self, seed):
        r"""
        Set seed for random number generator used in backend (of self.config).

        Parameters
        ----------
        seed : int
            Seed number for random number generator.
        """
        self.config.backend.random_seed(seed)

    def I(self):
        r""" 
        Indetity MPO derived from identity in local operators class.

        Returns
        -------
        yastn.tn.mps.MpsMpo
        """
        return self._I.copy()

    def random_mps(self, n=None, D_total=8, sigma=1, dtype='float64'):
        r"""
        Generate a random MPS of total charge ``n`` and bond dimension ``D_total``.

        Parameters
        ----------
        n : int
            total charge
        D_total : int
            largest bond dimension
        sigma : int
            variance of Normal distribution from which dimensions of charge sectors
            are drawn.
        dtype : string
            number format, e.g., ``'float64'`` or ``'complex128'``

        Returns
        -------
        yastn.tn.mps.MpsMpo
        """
        if n is None:
            n = (0,) * self.config.sym.NSYM
        try:
            n = tuple(n)
        except TypeError:
            n = (n,)
        an = np.array(n, dtype=int)

        psi = Mps(self.N)

        lr = Leg(self.config, s=1, t=(tuple(an * 0),), D=(1,),)
        for site in psi.sweep(to='first'):
            lp = self._I[site].get_legs(axes=1)
            nl = tuple(an * (self.N - site) / self.N)
            if site != psi.first:
                ll = random_leg(self.config, s=-1, n=nl, D_total=D_total, sigma=sigma, legs=[lp, lr])
            else:
                ll = Leg(self.config, s=-1, t=(n,), D=(1,),)
            psi.A[site] = rand(self.config, legs=[ll, lp, lr], dtype=dtype)
            lr = psi.A[site].get_legs(axes=0).conj()
        if sum(lr.D) == 1:
            return psi
        raise YastnError("MPS: Random mps is a zero state. Check parameters, or try running again in this is due to randomness of the initialization. ")

    def random_mpo(self, D_total=8, sigma=1, dtype='float64'):
        r"""
        Generate a random MPO with bond dimension ``D_total``.

        Parameters
        ----------
        D_total : int
            largest bond dimension
        sigma : int
            variance of Normal distribution from which dimensions of charge sectors
            are drawn.
        dtype : string
            number format, e.g., ``'float64'`` or ``'complex128'``

        Returns
        -------
        yastn.tn.mps.MpsMpo
        """
        n0 = (0,) * self.config.sym.NSYM
        psi = Mpo(self.N)

        lr = Leg(self.config, s=1, t=(n0,), D=(1,),)
        for site in psi.sweep(to='first'):
            lp = self._I[site].get_legs(axes=1)
            if site != psi.first:
                ll = random_leg(self.config, s=-1, n=n0, D_total=D_total, sigma=sigma, legs=[lp, lr, lp.conj()])
            else:
                ll = Leg(self.config, s=-1, t=(n0,), D=(1,),)
            psi.A[site] = rand(self.config, legs=[ll, lp, lr, lp.conj()], dtype=dtype)
            lr = psi.A[site].get_legs(axes=0).conj()
        if sum(lr.D) == 1:
            return psi
        raise YastnError("Random mps is a zero state. Check parameters (or try running again in this is due to randomness of the initialization).")

    def mps_from_latex(self, psi_str, vectors=None, parameters=None):
        r"""
        Generate simple mps form the instruction in psi_str.

        Parameters
        ----------
        psi_str : str
            instruction in latex-like format
        vectors : dict
            dictionary with vectors for the generator. All should be given as
            a dictionary with elements in a format:
            name : lambda j: tensor
                where 
                name - is a name of an element which can be used in psi_str,
                j - single index for lambda function,
                tensor - is a yastn.Tensor with one physical index.
        parameters : dict
            dictionary with parameters for the generator

        Returns
        -------
        yastn.tn.mps.MpsMpo
        """
        parameters = {**self.parameters, **parameters}
        c2 = latex2term(psi_str, parameters)
        c3 = self._term2Hterm(c2, vectors, parameters)
        return generate_mps(c3, self.N)

    def mps_from_templete(self, templete, vectors=None, parameters=None):
        r"""
        Convert instruction in a form of single_term-s to yastn.tn.mps MPO.

        single_term is a templete which which take named from operators and templetes.

        Parameters
        -----------
        templete: list
            List of single_term objects. The object is defined in ._latex2term
        vectors : dict
            dictionary with vectors for the generator. All should be given as
            a dictionary with elements in a format:
            name : lambda j: tensor
                where 
                name - is a name of an element which can be used in psi_str,
                j - single index for lambda function,
                tensor - is a yastn.Tensor with one physical index.
        parameters: dict
            Keys for the dict define the expressions that occur in H_str

        Returns
        -------
        yastn.tn.mps.MpsMpo
        """
        parameters = {**self.parameters, **parameters}
        c3 = self._term2Hterm(templete, vectors, parameters)
        return generate_mps(c3, self.N)

    def mpo_from_latex(self, H_str, parameters=None, opts=None):
        r"""
        Convert latex-like string to yastn.tn.mps MPO.

        Parameters
        -----------
        H_str: str
            The definition of the MPO given as latex expression. The definition uses string names of the operators given in. The assignment of the location is 
            given e.g. for 'cp' operator as 'cp_{j}' (always with {}-brackets!) for 'cp' operator acting on site 'j'. 
            The space and * are interpreted as multiplication by a number of by an operator. E.g., to multiply by a number use 'g * cp_j c_{j+1}' where 'g' has to be defines in 'parameters' or writen directly as a number, 
            You can define automatic summation with expression '\sum_{j \in A}', where A has to be iterable, one-dimensional object with specified values of 'j'. 
        parameters: dict
            Keys for the dict define the expressions that occur in H_str

        Returns
        -------
        yastn.tn.mps.MpsMpo
        """
        parameters = {**self.parameters, **parameters}
        c2 = latex2term(H_str, parameters)
        c3 = self._term2Hterm(c2, self._ops.to_dict(), parameters)
        if opts is None:
            opts={'tol': 5e-16}
        return generate_mpo(self._I, c3, opts)
    
    def mpo_from_templete(self, templete, parameters=None):   # remove from docs (DELETE)
        r"""
        Convert instruction in a form of single_term-s to yastn.tn.mps MPO.

        single_term is a templete which which take named from operators and templetes.

        Parameters
        -----------
        templete: list
            List of single_term objects. The object is defined in ._latex2term
        parameters: dict
            Keys for the dict define the expressions that occur in H_str

        Returns
        -------
        yastn.tn.mps.MpsMpo
        """
        parameters = {**self.parameters, **parameters}
        c3 = self._term2Hterm(templete, self._ops.to_dict(), parameters)
        return generate_mpo(self._I, c3)

    def _term2Hterm(self, c2, obj_yast, obj_number):
        r"""
        Helper function to rewrite the instruction given as a list of single_term-s (see _latex2term)
        to a list of Hterm-s (see here).

        Differentiates operators from numberical values.

        Parameters
        ----------
        c2 : list
            list of single_term-s
        obj_yastn : dict
            dictionary with operators for the generator
        obj_number : dict
            dictionary with parameters for the generator
        """
        # can be used with latex-form interpreter or alone.
        Hterm_list = []
        for ic in c2:
            # create a single Hterm using single_term
            amplitude, positions, operators = float(1), [], []
            for iop in ic.op:
                element, *indicies = iop
                if element in obj_number:
                    # can have many indicies for cross terms
                    mapindex = tuple([self._map[ind] for ind in indicies]) if indicies else None
                    amplitude *= obj_number[element] if mapindex is None else obj_number[element][mapindex]
                elif element in obj_yast:
                    # is always a single index for each site
                    mapindex = self._map[indicies[0]] if len(indicies) == 1 else YastnError("Operator has to have single index as defined by self._map")
                    positions.append(mapindex) 
                    operators.append(obj_yast[element](mapindex))
                else:
                    # the only other option is that is a number, imaginary number is in self.obj_number
                    amplitude *= float(element)
            Hterm_list.append(Hterm(amplitude, positions, operators))
        return Hterm_list

def random_dense_mps(N, D, d, **kwargs):
    r"""Generate random mps with physical dimension d and virtual dimension D."""
    G = Generator(N, Qdit(d=d, **kwargs))
    return G.random_mps(D_total=D)

def random_dense_mpo(N, D, d, **kwargs):
    r"""Generate random mpo with physical dimension d and virtual dimension D."""
    G = Generator(N, Qdit(d=d, **kwargs))
    return G.random_mpo(D_total=D)<|MERGE_RESOLUTION|>--- conflicted
+++ resolved
@@ -82,15 +82,11 @@
     opts: dict
         options for truncation of the result
     packet: int
-<<<<<<< HEAD
-        how many Hterms (MPOs of bond dimension 1) should be truncated at once
+        how many ``Hterm``\s (MPOs of bond dimension 1) should be truncated at once
 
     Returns
     -------
     yastn.tn.mps.MpsMpo
-=======
-        how many ``Hterm``\s (MPOs of bond dimension 1) should be truncated at once
->>>>>>> 34fc79e2
     """
     ip, M_tot, Nterms = 0, None, len(terms)
     while ip < Nterms:
