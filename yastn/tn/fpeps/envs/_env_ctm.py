# Copyright 2024 The YASTN Authors. All Rights Reserved.
#
# Licensed under the Apache License, Version 2.0 (the "License");
# you may not use this file except in compliance with the License.
# You may obtain a copy of the License at
#
#     https://www.apache.org/licenses/LICENSE-2.0
#
# Unless required by applicable law or agreed to in writing, software
# distributed under the License is distributed on an "AS IS" BASIS,
# WITHOUT WARRANTIES OR CONDITIONS OF ANY KIND, either express or implied.
# See the License for the specific language governing permissions and
# limitations under the License.
# ==============================================================================
from __future__ import annotations
from dataclasses import dataclass
from typing import NamedTuple, Union, Callable, Sequence
import logging
from .... import Tensor, rand, ones, eye, YastnError, Leg, tensordot, qr, truncation_mask, vdot
from ... import mps
from .._peps import Peps, Peps2Layers
from .._gates_auxiliary import apply_gate_onsite, gate_product_operator, gate_fix_order
from .._geometry import Bond, Site
from ._env_auxlliary import *
from ._env_window import EnvWindow

logger = logging.Logger('ctmrg')

@dataclass()
class EnvCTM_local():
    r"""
    Dataclass for CTM environment tensors associated with Peps lattice site.

    Contains fields ``tl``, ``t``, ``tr``, ``r``, ``br``, ``b``, ``bl``, ``l``
    """
    tl = None # top-left
    t = None  # top
    tr = None # top-right
    r = None  # right
    br = None # bottom-right
    b = None  # bottom
    bl = None # bottom-left
    l = None  # left


@dataclass()
class EnvCTM_projectors():
    r""" Dataclass for CTM projectors associated with Peps lattice site. """
    hlt : any = None  # horizontal left top
    hlb : any = None  # horizontal left bottom
    hrt : any = None  # horizontal right top
    hrb : any = None  # horizontal right bottom
    vtl : any = None  # vertical top left
    vtr : any = None  # vertical top right
    vbl : any = None  # vertical bottom left
    vbr : any = None  # vertical bottom right


class CTMRG_out(NamedTuple):
    sweeps : int = 0
    max_dsv : float = None
    converged : bool = False


class EnvCTM(Peps):
    def __init__(self, psi, init='rand', leg=None):
        r"""
        Environment used in Corner Transfer Matrix Renormalization Group algorithm.

        Note:
            Index convention for environment tensor
                
                * enlarged corners: anti-clockwise

        Parameters
        ----------
        psi: yastn.tn.Peps
            PEPS lattice to be contracted using CTM.
            If ``psi`` has physical legs, a double-layer PEPS with no physical legs is formed.

        init: str
            None, 'eye' or 'rand'. Initialization scheme, see :meth:`yastn.tn.fpeps.EnvCTM.reset_`.

        leg: Optional[yastn.Leg]
            Passed to :meth:`yastn.tn.fpeps.EnvCTM.reset_` to further customize initialization.
        """
        super().__init__(psi.geometry)
        self.psi = Peps2Layers(psi) if psi.has_physical() else psi
        if init not in (None, 'rand', 'eye', 'dl'):
            raise YastnError(f"EnvCTM {init=} not recognized. Should be 'rand', 'eye', 'dl', None.")
        for site in self.sites():
            self[site] = EnvCTM_local()
        if init is not None:
            self.reset_(init=init, leg=leg)

    def copy(self) -> EnvCTM:
        env = EnvCTM(self.psi, init=None)
        for site in env.sites():
            for dirn in ['tl', 'tr', 'bl', 'br', 't', 'l', 'b', 'r']:
                setattr(env[site], dirn, getattr(self[site], dirn).copy())
        return env
    
    def clone(self) -> EnvCTM:
        r"""
        Return a clone of the environment preserving the autograd - resulting clone is a part
        of the computational graph. Data of cloned environment tensors is indepedent
        from the originals.
        """
        env = EnvCTM(self.psi, init=None)
        for site in env.sites():
            for dirn in ['tl', 'tr', 'bl', 'br', 't', 'l', 'b', 'r']:
                setattr(env[site], dirn, getattr(self[site], dirn).clone())
        return env

    def detach(self) -> EnvCTM:  
        r"""
        Return a detached view of the environment - resulting environment is **not** a part
        of the computational graph. Data of detached environment tensors is shared
        with the originals.
        """
        env = EnvCTM(self.psi, init=None)
        for site in env.sites():
            for dirn in ['tl', 'tr', 'bl', 'br', 't', 'l', 'b', 'r']:
                setattr(env[site], dirn, getattr(self[site], dirn).detach())
        return env

    def detach_(self):
        r"""
        Detach all environment tensors from the computational graph.
        Data of environment tensors in detached environment is a `view` of the original data.
        """
        for site in self.sites():
            for dirn in ["tl", "tr", "bl", "br", "t", "l", "b", "r"]:
                getattr(self[site], dirn)._data.detach_()


<<<<<<< HEAD
    def reset_(self, init='rand', leg=None, **kwargs):
=======
    def clone(self) -> EnvCTM:
        env = EnvCTM(self.psi, init=None)
        for site in env.sites():
            for dirn in ['tl', 'tr', 'bl', 'br', 't', 'l', 'b', 'r']:
                setattr(env[site], dirn, getattr(self[site], dirn).clone())
        return env

    def shallow_copy(self) -> EnvCTM:
        env = EnvCTM(self.psi, init=None)
        for site in env.sites():
            for dirn in ['tl', 'tr', 'bl', 'br', 't', 'l', 'b', 'r']:
                setattr(env[site], dirn, getattr(self[site], dirn))
        return env

    def reset_(self, init='rand', leg=None):
>>>>>>> 33cffb30
        r"""
        Initialize CTMRG environments of PEPS tensors.

        Parameters
        ----------
        init: str
<<<<<<< HEAD
            ['eye', 'rand', 'dl']
            For 'eye' starts with identity environments of dimension 1.
            For 'rand' sets environments randomly.
            For 'dl' and Env of double-layer PEPS, trace on-site tensors to initialize environment.
=======
            'eye' or 'rand'.
            - If ``eye``, it starts with identity environments of dimension 1.
            - If ``rand``, environmental tensors are set randomly.
>>>>>>> 33cffb30

        leg : None | yastn.Leg
            Specifies the leg structure for CTMRG virtual legs during initialization.
            - If ``None``, sets the CTMRG bond dimension to 1 in random initialization.
            - If ``yastn.Leg``, uses the provided leg for initializing CTMRG virtual legs.
        """
        config = self.psi.config
        leg0 = Leg(config, s=1, t=(config.sym.zero(),), D=(1,))

<<<<<<< HEAD
        if init == 'dl':
            self.init_env_from_onsite_(**kwargs)
        elif init == 'nn':
=======
        if init == 'nn': #None?
>>>>>>> 33cffb30
            pass
        else:
            if leg is None:
                leg = leg0

            for site in self.sites():
                legs = self.psi[site].get_legs()

                for dirn in ('tl', 'tr', 'bl', 'br'):
                    if self.nn_site(site, d=dirn) is None or init == 'eye':
                        setattr(self[site], dirn, eye(config, legs=[leg0, leg0.conj()], isdiag=False))
                    else:
                        setattr(self[site], dirn, rand(config, legs=[leg, leg.conj()]))

                for ind, dirn in enumerate('tlbr'):
                    if self.nn_site(site, d=dirn) is None or init == 'eye':
                        tmp1 = identity_boundary(config, legs[ind].conj())
                        tmp0 = eye(config, legs=[leg0, leg0.conj()], isdiag=False)
                        tmp = tensordot(tmp0, tmp1, axes=((), ())).transpose(axes=(0, 2, 1))
                        setattr(self[site], dirn, tmp)
                    else:
                        setattr(self[site], dirn, rand(config, legs=[leg, legs[ind].conj(), leg.conj()]))

    def init_env_from_onsite_(self, normalize : Union[str,Callable]='inf'):
        r"""
        Initialize CTMRG environment by tracing on-site double-layer tensors A.

        For double-layer PEPS, the top-left corner is initialized as

            C_(bb',rr')= \sum_{ll',tt',s} A_tlbrs A*_t'l'b'r's

        with other corners initialized analogously. The half-row/-column tensors T are
        also initialized by tracing. For top half-column tensors

            T_(ll',bb',rr') = \sum_{tt',s} A_tlbrs A*_t'l'b'r's

        and analogously for the remaining T tensors.

        Args:
            normalize: Normalization of initial environment tensors or custom normalization function
                with signature f(Tensor)->Tensor.
                For 'inf' (default) normalizes magnitude of largest element to 1, i.e. L-infinity norm.
        """
        assert isinstance(self.psi, Peps2Layers), "Initialization by traced double-layer on-site tensors requires double-layer PEPS"
        for site in self.sites():
            for dirn, cor_f in ( ('tl', cor_tl), ('tr', cor_tr), ('bl', cor_bl), ('br', cor_br)):
                shifted_site= self.nn_site(site,dirn)
                C= cor_f(self.psi.bra[shifted_site], A_ket=self.psi.ket[shifted_site])
                C= C/C.norm(p=normalize) if isinstance(normalize,str) else normalize(C)
                setattr(self[site], dirn, C)

            for dirn, edge_f in ( ('t',edge_t), ('l',edge_l), ('b',edge_b), ('r',edge_r) ):
                shifted_site= self.nn_site(site,dirn)
                T= edge_f(self.psi.bra[shifted_site], A_ket=self.psi.ket[shifted_site])
                T= T/T.norm(p=normalize) if isinstance(normalize,str) else normalize(T)
                setattr(self[site], dirn, T)


    def boundary_mps(self, n, dirn):
        r""" Convert environmental tensors of Ctm to an MPS """
        if dirn == 'b':
            H = mps.Mps(N=self.Ny)
            for ny in range(self.Ny):
                H.A[ny] = self[n, ny].b.transpose(axes=(2, 1, 0))
            H = H.conj()
        elif dirn == 'r':
            H = mps.Mps(N=self.Nx)
            for nx in range(self.Nx):
                H.A[nx] = self[nx, n].r
        elif dirn == 't':
            H = mps.Mps(N=self.Ny)
            for ny in range(self.Ny):
                H.A[ny] = self[n, ny].t
        elif dirn == 'l':
            H = mps.Mps(N=self.Nx)
            for nx in range(self.Nx):
                H.A[nx] = self[nx, n].l.transpose(axes=(2, 1, 0))
            H = H.conj()
        return H

    def measure_1site(self, O, site=None) -> dict:
        r"""
        Calculate local expectation values within CTM environment.

        Returns a number if ``site`` is provided.
        If ``None``, returns a dictionary {site: value} for all unique lattice sites.

        Parameters
        ----------
        env: EnvCtm
            Class containing CTM environment tensors along with lattice structure data.

        O: Tensor
            Single-site operator
        """
        if site is None:
            return {site: self.measure_1site(O, site) for site in self.sites()}

        lenv = self[site]
        ten = self.psi[site]
        vect = (lenv.l @ lenv.tl) @ (lenv.t @ lenv.tr)
        vecb = (lenv.r @ lenv.br) @ (lenv.b @ lenv.bl)

        tmp = tensordot(vect, ten, axes=((2, 1), (0, 1)))
        val_no = tensordot(vecb, tmp, axes=((0, 1, 2, 3), (1, 3, 2, 0))).to_number()

        if O.ndim == 2:
            ten.set_operator_(O)
        else:  # for a single-layer Peps, replace with new peps tensor
            ten = O
        tmp = tensordot(vect, ten, axes=((2, 1), (0, 1)))
        val_op = tensordot(vecb, tmp, axes=((0, 1, 2, 3), (1, 3, 2, 0))).to_number()

        return val_op / val_no

    def measure_nn(self, O, P, bond=None) -> dict:
        r"""
        Calculate nearest-neighbor expectation values within CTM environment.

        Return a number if the nearest-neighbor ``bond`` is provided.
        If ``None``, returns a dictionary {bond: value} for all unique lattice bonds.

        Parameters
        ----------
        O, P: yastn.Tensor
            Calculate <O_s0 P_s1>.
            P is applied first, which might matter for fermionic operators.

        bond: yastn.tn.fpeps.Bond | tuple[tuple[int, int], tuple[int, int]]
            Bond of the form (s0, s1). Sites s0 and s1 should be nearest-neighbors on the lattice.
        """

        if bond is None:
             return {bond: self.measure_nn(O, P, bond) for bond in self.bonds()}

        bond = Bond(*bond)
        dirn, l_ordered = self.nn_bond_type(bond)
        f_ordered = self.f_ordered(*bond)
        s0, s1 = bond if l_ordered else bond[::-1]
        env0, env1 = self[s0], self[s1]
        ten0, ten1 = self.psi[s0], self.psi[s1]

        if O.ndim == 2 and P.ndim == 2:
            G0, G1 = gate_product_operator(O, P, l_ordered, f_ordered)
        elif O.ndim == 3 and P.ndim == 3:
            G0, G1 = gate_fix_order(O, P, l_ordered, f_ordered)
        # else:
        #     raise YastnError("Both operators O and P should have the same ndim==2, or ndim=3.")

        if dirn == 'h':
            vecl = (env0.bl @ env0.l) @ (env0.tl @ env0.t)
            vecr = (env1.tr @ env1.r) @ (env1.br @ env1.b)

            tmp0 = tensordot(ten0, vecl, axes=((0, 1), (2, 1)))
            tmp0 = tensordot(env0.b, tmp0, axes=((1, 2), (0, 2)))
            tmp1 = tensordot(vecr, ten1, axes=((2, 1), (2, 3)))
            tmp1 = tensordot(tmp1, env1.t, axes=((2, 0), (1, 2)))
            val_no = vdot(tmp0, tmp1, conj=(0, 0))

            if O.ndim <= 3:
                ten0.ket = apply_gate_onsite(ten0.ket, G0, dirn='l')
            else:
                ten0 = O
            if P.ndim <= 3:
                ten1.ket = apply_gate_onsite(ten1.ket, G1, dirn='r')
            else:
                ten1 = P

            tmp0 = tensordot(ten0, vecl, axes=((0, 1), (2, 1)))
            tmp0 = tensordot(env0.b, tmp0, axes=((1, 2), (0, 2)))
            tmp1 = tensordot(vecr, ten1, axes=((2, 1), (2, 3)))
            tmp1 = tensordot(tmp1, env1.t, axes=((2, 0), (1, 2)))
            val_op = vdot(tmp0, tmp1, conj=(0, 0))
        else:  # dirn == 'v':
            vect = (env0.l @ env0.tl) @ (env0.t @ env0.tr)
            vecb = (env1.r @ env1.br) @ (env1.b @ env1.bl)

            tmp0 = tensordot(vect, ten0, axes=((2, 1), (0, 1)))
            tmp0 = tensordot(tmp0, env0.r, axes=((1, 3), (0, 1)))
            tmp1 = tensordot(ten1, vecb, axes=((2, 3), (2, 1)))
            tmp1 = tensordot(env1.l, tmp1, axes=((0, 1), (3, 1)))
            val_no = vdot(tmp0, tmp1, conj=(0, 0))

            if O.ndim <= 3:
                ten0.ket = apply_gate_onsite(ten0.ket, G0, dirn='t')
            else:
                ten0 = O

            if P.ndim <= 3:
                ten1.ket = apply_gate_onsite(ten1.ket, G1, dirn='b')
            else:
                ten1 = P

            tmp0 = tensordot(vect, ten0, axes=((2, 1), (0, 1)))
            tmp0 = tensordot(tmp0, env0.r, axes=((1, 3), (0, 1)))
            tmp1 = tensordot(ten1, vecb, axes=((2, 3), (2, 1)))
            tmp1 = tensordot(env1.l, tmp1, axes=((0, 1), (3, 1)))
            val_op = vdot(tmp0, tmp1, conj=(0, 0))

        return val_op / val_no

    def measure_2x2(self, *operators, sites=None):
        r"""
        Calculate expectation value of a product of local operators
        in a :math:`2 \times 2` window within the CTM environment.

        At the moment, it works only for bosonic operators (fermionic are todo).

        Parameters
        ----------
        operators: Sequence[yastn.Tensor]
            List of local operators to calculate <O0_s0 O1_s1 ...>.

        sites: Sequence[tuple[int, int]]
            A list of sites [s0, s1, ...] matching corresponding operators.
        """
        if len(operators) != len(sites):
            raise YastnError("Number of operators and sites should match.")
        ops = dict(zip(sites, operators))
        if len(sites) != len(ops):
            raise YastnError("Sites should not repeat.")

        mx = min(site[0] for site in sites)  # tl corner
        my = min(site[1] for site in sites)

        tl = Site(mx, my)
        tr = self.nn_site(tl, 'r')
        br = self.nn_site(tl, 'br')
        bl = self.nn_site(tl, 'b')
        window = [tl, tr, br, bl]

        if any(site not in window for site in sites):
            raise YastnError("Sites do not form a 2x2 window.")

        ten_tl = self.psi[tl]
        ten_tr = self.psi[tr]
        ten_br = self.psi[br]
        ten_bl = self.psi[bl]

        vec_tl = self[tl].l @ (self[tl].tl @ self[tl].t)
        vec_tr = self[tr].t @ (self[tr].tr @ self[tr].r)
        vec_br = self[br].r @ (self[br].br @ self[br].b)
        vec_bl = self[bl].b @ (self[bl].bl @ self[bl].l)

        cor_tl = tensordot(vec_tl, ten_tl, axes=((2, 1), (0, 1)))
        cor_tl = cor_tl.fuse_legs(axes=((0, 2), (1, 3)))
        cor_tr = tensordot(vec_tr, ten_tr, axes=((1, 2), (0, 3)))
        cor_tr = cor_tr.fuse_legs(axes=((0, 2), (1, 3)))
        cor_br = tensordot(vec_br, ten_br, axes=((2, 1), (2, 3)))
        cor_br = cor_br.fuse_legs(axes=((0, 2), (1, 3)))
        cor_bl = tensordot(vec_bl, ten_bl, axes=((2, 1), (1, 2)))
        cor_bl = cor_bl.fuse_legs(axes=((0, 3), (1, 2)))

        val_no = vdot(cor_tl @ cor_tr, tensordot(cor_bl, cor_br, axes=(0, 1)), conj=(0, 0))

        if tl in ops:
            ten_tl.set_operator_(ops[tl])
            cor_tl = tensordot(vec_tl, ten_tl, axes=((2, 1), (0, 1)))
            cor_tl = cor_tl.fuse_legs(axes=((0, 2), (1, 3)))
        if tr in ops:
            ten_tr.set_operator_(ops[tr])
            cor_tr = tensordot(vec_tr, ten_tr, axes=((1, 2), (0, 3)))
            cor_tr = cor_tr.fuse_legs(axes=((0, 2), (1, 3)))
        if br in ops:
            ten_br.set_operator_(ops[br])
            cor_br = tensordot(vec_br, ten_br, axes=((2, 1), (2, 3)))
            cor_br = cor_br.fuse_legs(axes=((0, 2), (1, 3)))
        if bl in ops:
            ten_bl.set_operator_(ops[bl])
            cor_bl = tensordot(vec_bl, ten_bl, axes=((2, 1), (1, 2)))
            cor_bl = cor_bl.fuse_legs(axes=((0, 3), (1, 2)))

        val_op = vdot(cor_tl @ cor_tr, tensordot(cor_bl, cor_br, axes=(0, 1)), conj=(0, 0))

        return val_op / val_no


    def measure_line(self, *operators, sites=None):
        r"""
        Calculate expectation value of a product of local opertors
        along a horizontal or vertical line within CTM environment.

        At the moment works only for bosonic operators (fermionic are to do).

        Parameters
        ----------
        operators: Sequence[yastn.Tensor]
            List of local operators to calculate <O0_s0 O1_s1 ...>.

        sites: Sequence[tuple[int, int]]
            List of sites that should match operators.
        """
        if len(operators) != len(sites):
            raise YastnError("Number of operators and sites should match.")
        ops = dict(zip(sites, operators))
        if len(sites) != len(ops):
            raise YastnError("Sites should not repeat.")

        xs = sorted(set(site[0] for site in sites))
        ys = sorted(set(site[1] for site in sites))
        if len(xs) > 1 and len(ys) > 1:
            raise YastnError("Sites should form a horizontal or vertical line.")

        env_win = EnvWindow(self, (xs[0], xs[-1] + 1), (ys[0], ys[-1] + 1))
        if len(xs) == 1: # horizontal
            vr = env_win[xs[0], 't']
            tm = env_win[xs[0], 'h']
            vl = env_win[xs[0], 'b']
        else:  # len(ys) == 1:  # vertical
            vr = env_win[ys[0], 'l']
            tm = env_win[ys[0], 'v']
            vl = env_win[ys[0], 'r']

        val_no = mps.vdot(vl, tm, vr)

        for site, op in ops.items():
            ind = site[0] - xs[0] + site[1] - ys[0] + 1

            if op.ndim == 2:
                tm[ind].set_operator_(op)
            elif len(xs) == 1:  # 'h'
                tm[ind] = op.transpose(axes=(1, 2, 3, 0))
            else:  # 'v'
                tm[ind] = op.transpose(axes=(0, 3, 2, 1))

        val_op = mps.vdot(vl, tm, vr)
        return val_op / val_no


    def measure_2site(self, O, P, xrange, yrange, opts_svd=None, opts_var=None) -> dict[Site, list]:
        r"""
        Calculate 2-point correlations <O P> between top-left corner of the window, and all sites in the window.

        wip: other combinations of 2-sites and fermionically-nontrivial operators will be coverad latter.

        Parameters
        ----------
        O, P: yastn.Tensor
            one-site operators

        xrange: tuple[int, int]
            range of rows forming a window, [r0, r1); r0 included, r1 excluded.

        yrange: tuple[int, int]
            range of columns forming a window.

        opts_svd: dict
            Options passed to :meth:`yastn.linalg.svd` used to truncate virtual spaces of boundary MPSs used in sampling.
            The default is ``None``, in which case take ``D_total`` as the largest dimension from CTM environment.

        opts_svd: dict
            Options passed to :meth:`yastn.tn.mps.compression_` used in the refining of boundary MPSs.
            The default is ``None``, in which case make 2 variational sweeps.
        """
        env_win = EnvWindow(self, xrange, yrange)
        return env_win.measure_2site(O, P, opts_svd=opts_svd, opts_var=opts_var)


    def sample(self, xrange, yrange, projectors, number=1, opts_svd=None, opts_var=None, progressbar=False, return_info=False) -> dict[Site, list]:
        r"""
        Sample random configurations from PEPS. Output a dictionary linking sites with lists of sampled projectors` keys for each site.

        It does not check whether projectors sum up to identity -- probabilities of provided projectors get normalized to one.
        If negative probabilities are observed (signaling contraction errors), ``error = max(abs(negatives))``,
        and all probabilities below that error level are fixed to error (before consecutive renormalization of probabilities to one).

        Parameters
        ----------
        xrange: tuple[int, int]
            range of rows to sample from, [r0, r1); r0 included, r1 excluded.

        yrange: tuple[int, int]
            range of columns to sample from.

        projectors: Dict[Any, yast.Tensor] | Sequence[yast.Tensor] | Dict[Site, Dict[Any, yast.Tensor]]
            Projectors to sample from. We can provide a dict(key: projector), where the sampled results will be given as keys,
            and the same set of projectors is used at each site. For a list of projectors, the keys follow from enumeration.
            Finally, we can provide a dictionary between each site and sets of projectors.

        number: int
            Number of drawn samples.

        opts_svd: dict
            Options passed to :meth:`yastn.linalg.svd` used to truncate virtual spaces of boundary MPSs used in sampling.
            The default is ``None``, in which case take ``D_total`` as the largest dimension from CTM environment.

        opts_var: dict
            Options passed to :meth:`yastn.tn.mps.compression_` used in the refining of boundary MPSs.
            The default is ``None``, in which case make 2 variational sweeps.

        progressbar: bool
            Whether to display progressbar. The default is ``False``.

        return_info: bool
            Whether to include in the outputted dictionary a field ``info`` with dictionary
            that contains information about the amplitude of contraction errors
            (largest negative probability), D_total, etc. The default is ``False``.
        """
        env_win = EnvWindow(self, xrange, yrange)
        return env_win.sample(projectors, number, opts_svd, opts_var, progressbar, return_info)


    def update_(env, opts_svd, method='2site', **kwargs):
        r"""
        Perform one step of CTMRG update. Environment tensors are updated in place.

        The function performs a CTMRG update for a square lattice using the corner transfer matrix
        renormalization group (CTMRG) algorithm. The update is performed in two steps: a horizontal move
        and a vertical move. The projectors for each move are calculated first, and then the tensors in
        the CTM environment are updated using the projectors. The boundary conditions of the lattice
        determine whether trivial projectors are needed for the move.

        Parameters
        ----------
        opts_svd: dict
            A dictionary of options to pass to SVD truncation algorithm.
            This sets EnvCTM bond dimension.

        method: str
            '2site' or '1site'. The default is '2site'.
            '2site' uses the standard 4x4 enlarged corners, allowing to enlarge EnvCTM bond dimension.
            '1site' uses smaller 4x2 corners. It is significantly faster, but is less stable and
            does not allow to grow EnvCTM bond dimension.

        Returns
        -------
        proj: Peps structure loaded with CTM projectors related to all lattice site.
        """
        if all(s not in opts_svd for s in ('tol', 'tol_block')):
            opts_svd['tol'] = 1e-14
        if method not in ('1site', '2site'):
            raise YastnError(f"CTM update {method=} not recognized. Should be '1site' or '2site'")
        update_proj_ = update_2site_projectors_ if method == '2site' else update_1site_projectors_
        #
        # Empty structure for projectors
        proj = Peps(env.geometry)
        for site in proj.sites():
            proj[site] = EnvCTM_projectors()
        #
        # horizontal projectors
        for site in env.sites():
            update_proj_(proj, site, 'lr', env, opts_svd, **kwargs)
        trivial_projectors_(proj, 'lr', env)  # fill None's
        #
        # horizontal move
        env_tmp = EnvCTM(env.psi, init=None)  # empty environments
        for site in env.sites():
            update_env_horizontal_(env_tmp, site, env, proj)
        update_old_env_(env, env_tmp)
        #
        # vertical projectors
        for site in env.sites():
            update_proj_(proj, site, 'tb', env, opts_svd, **kwargs)
        trivial_projectors_(proj, 'tb', env)
        #
        # vertical move
        env_tmp = EnvCTM(env.psi, init=None)
        for site in env.sites():
            update_env_vertical_(env_tmp, site, env, proj)
        update_old_env_(env, env_tmp)
        #
        return proj

    def bond_metric(self, Q0, Q1, s0, s1, dirn):
        r"""
        Calculates Full-Update metric tensor.

        ::

            If dirn == 'h':

                tl═══t═══════t═══tr
                ║    ║       ║    ║
                l════Q0══  ══Q1═══r
                ║    ║       ║    ║
                bl═══b═══════b═══br


            If dirn == 'v':

                tl═══t═══tr
                ║    ║    ║
                l═══0Q0═══r
                ║    ╳    ║
                l═══1Q1═══r
                ║    ║    ║
                bl═══b═══br
        """
        env0, env1 = self[s0], self[s1]
        if dirn == "h":
            assert self.psi.nn_site(s0, (0, 1)) == s1
            vecl = append_vec_tl(Q0, Q0, env0.l @ (env0.tl @ env0.t))
            vecl = tensordot(env0.b @ env0.bl, vecl, axes=((2, 1), (0, 1)))
            vecr = append_vec_br(Q1, Q1, env1.r  @ (env1.br @ env1.b))
            vecr = tensordot(env1.t @ env1.tr, vecr, axes=((2, 1), (0, 1)))
            g = tensordot(vecl, vecr, axes=((0, 1), (1, 0)))  # [rr rr'] [ll ll']
        else: # dirn == "v":
            assert self.psi.nn_site(s0, (1, 0)) == s1
            vect = append_vec_tl(Q0, Q0, env0.l @ (env0.tl @ env0.t))
            vect = tensordot(vect, env0.tr @ env0.r, axes=((2, 3), (0, 1)))
            vecb = append_vec_br(Q1, Q1, env1.r @ (env1.br @ env1.b))
            vecb = tensordot(vecb, env1.bl @ env1.l, axes=((2, 3), (0, 1)))
            g = tensordot(vect, vecb, axes=((0, 2), (2, 0)))  # [bb bb'] [tt tt']

        g = g / g.trace(axes=(0, 1)).to_number()
        return g.unfuse_legs(axes=(0, 1)).fuse_legs(axes=((1, 3), (0, 2)))

    def save_to_dict(self) -> dict:
        r"""
        Serialize EnvCTM into a dictionary.
        """
        psi = self.psi
        if isinstance(psi, Peps2Layers):
            psi = psi.ket

        d = {'class': 'EnvCTM',
             'psi': psi.save_to_dict(),
             'data': {}}
        for site in self.sites():
            d_local = {dirn: getattr(self[site], dirn).save_to_dict()
                       for dirn in ['tl', 'tr', 'bl', 'br', 't', 'l', 'b', 'r']}
            d['data'][site] = d_local
        return d

    def check_corner_bond_dimension(env, disp=False):

        dict_bond_dimension = {}
        dict_symmetric_sector = {}
        for site in env.sites():
            if disp:
                print(site)
            corners = [env[site].tl, env[site].bl, env[site].br, env[site].tr]
            corners_id = ["tl", "bl", "br", "tr"]
            for ii in range(4):
                dict_symmetric_sector[site, corners_id[ii]] = []
                dict_bond_dimension[site, corners_id[ii]] = []
                if disp:
                    print(corners_id[ii])
                for leg in range (0, 2):
                    temp_t = []
                    temp_D = []
                    for it in range(len(corners[ii].get_legs()[leg].t)):
                        temp_t.append(corners[ii].get_legs()[leg].t[it])
                        temp_D.append(corners[ii].get_legs()[leg].D[it])
                    if disp:
                        print(temp_t)
                        print(temp_D)
                    dict_symmetric_sector[site, corners_id[ii]].append(temp_t)
                    dict_bond_dimension[site, corners_id[ii]].append(temp_D)
        return [dict_bond_dimension, dict_symmetric_sector]

    def initialize_ctm_with_old_ctm(env, psi, env_old):
        for site in psi.sites():
            env[site].tl = env_old[site].tl
            env[site].tr = env_old[site].tr
            env[site].bl = env_old[site].bl
            env[site].br = env_old[site].br
            env[site].l = env_old[site].l
            env[site].r = env_old[site].r
            env[site].b = env_old[site].b
            env[site].t = env_old[site].t

    def ctmrg_(env, opts_svd=None, method='2site', max_sweeps=1, iterator_step=None, corner_tol=None, truncation_f : Callable=None, **kwargs):
        r"""
        Perform CTMRG updates :meth:`yastn.tn.fpeps.EnvCTM.update_` until convergence.
        Convergence can be measured based on singular values of CTM environment corner tensors.

        Outputs iterator if ``iterator_step`` is given, which allows
        inspecting ``env``, e.g., calculating expectation values,
        outside of ``ctmrg_`` function after every ``iterator_step`` sweeps.

        Parameters
        ----------
        opts_svd: dict
            A dictionary of options to pass to SVD truncation algorithm.
            This sets EnvCTM bond dimension.

        method: str
            '2site' or '1site'. The default is '2site'.
            '2site' uses the standard 4x4 enlarged corners, allowing to enlarge EnvCTM bond dimension.
            '1site' uses smaller 4x2 corners. It is significantly faster, but is less stable and
            does not allow to grow EnvCTM bond dimension.

        max_sweeps: int
            Maximal number of sweeps.

        iterator_step: int
            If int, ``ctmrg_`` returns a generator that would yield output after every iterator_step sweeps.
            The default is ``None``, in which case  ``ctmrg_`` sweeps are performed immediately.

        corner_tol: float
            Convergence tolerance for the change of singular values of all corners in a single update.
<<<<<<< HEAD
            The default is None, in which case convergence is not checked and it is up to user to implement
            convergence check.

        truncation_f:
            Custom projector truncation function with signature ``truncation_f(S: Tensor)->Tensor``, consuming
            rank-1 tensor with singular values. If provided, truncation parameters passed to SVD decomposition
            are ignored.
=======
            The default is ``None``, in which case convergence is not checked.
>>>>>>> 33cffb30

        Returns
        -------
        Generator if iterator_step is not ``None``.

        CTMRG_out(NamedTuple)
            NamedTuple including fields:

                * ``sweeps`` number of performed ctmrg updates.
                * ``max_dsv`` norm of singular values change in the worst corner in the last sweep.
                * ``converged`` whether convergence based on ``corner_tol`` has been reached.
        """
        kwargs["truncation_f"]= truncation_f
        tmp = _ctmrg_(env, opts_svd, method, max_sweeps, iterator_step, corner_tol, **kwargs)
        return tmp if iterator_step else next(tmp)


def ctm_conv_corner_spec(env : EnvCTM, history : Sequence[dict[tuple[Site,str],Tensor]]=[], 
                         corner_tol : Union[None,float]=1.0e-8)->tuple[bool,float,Sequence[dict[tuple[Site,str],Tensor]]]:
    """ 
    Evaluate convergence of CTM by computing the difference of environment corner spectra between consecutive CTM steps.
    """
    history.append(calculate_corner_svd(env))
    max_dsv = max((history[-1][k] - history[-2][k]).norm().item() for k in history[-1]) if len(history)>1 else float('Nan')

    return (corner_tol is not None and max_dsv < corner_tol), max_dsv, history


def _ctmrg_(env, opts_svd, method, max_sweeps, iterator_step, corner_tol, **kwargs):
    """ Generator for ctmrg_(). """        
    max_dsv, converged= None, False
    for sweep in range(1, max_sweeps + 1):
        env.update_(opts_svd=opts_svd, method=method, **kwargs)
        
        # use default CTM convergence check
        if corner_tol is not None:
            if sweep==1: history=[]
            converged, max_dsv, history= ctm_conv_corner_spec(env.detach(), history, corner_tol)
            logging.info(f'Sweep = {sweep:03d};  max_diff_corner_singular_values = {max_dsv:0.2e}')

            if converged:
                break

        if iterator_step and sweep % iterator_step == 0 and sweep < max_sweeps:
            yield CTMRG_out(sweeps=sweep, max_dsv=max_dsv, converged=converged)
    yield CTMRG_out(sweeps=sweep, max_dsv=max_dsv, converged=converged)


def calculate_corner_svd(env : dict[tuple[Site,str],Tensor]):
    """
    Return normalized SVD spectra, with largest singular value set to unity, of all corner tensors of environment.
    The corners are indexed by pair of Site and corner identifier.
    """
    corner_sv = {}
    for site in env.sites():
        corner_sv[site, 'tl'] = env[site].tl.svd(compute_uv=False)
        corner_sv[site, 'tr'] = env[site].tr.svd(compute_uv=False)
        corner_sv[site, 'bl'] = env[site].bl.svd(compute_uv=False)
        corner_sv[site, 'br'] = env[site].br.svd(compute_uv=False)
    for k, v in corner_sv.items():
        corner_sv[k] = v / v.norm(p='inf')
    return corner_sv


def update_2site_projectors_(proj, site, dirn, env, opts_svd, **kwargs):
    r"""
    Calculate new projectors for CTM moves from 4x4 extended corners.
    """
    psi = env.psi
    sites = [psi.nn_site(site, d=d) for d in ((0, 0), (0, 1), (1, 0), (1, 1))]
    if None in sites:
        return

    tl, tr, bl, br = sites

<<<<<<< HEAD
    cor_tl = psi[tl]._attach_01(env[tl].l @ env[tl].tl @ env[tl].t)
    cor_tl = cor_tl.fuse_legs(axes=((0, 1), (2, 3))) # b r
    cor_bl = psi[bl]._attach_12(env[bl].b @ env[bl].bl @ env[bl].l)
    cor_bl = cor_bl.fuse_legs(axes=((0, 1), (2, 3))) # t r
    cor_tr = psi[tr]._attach_30(env[tr].t @ env[tr].tr @ env[tr].r)
    cor_tr = cor_tr.fuse_legs(axes=((0, 1), (2, 3))) # l b
    cor_br = psi[br]._attach_23(env[br].r @ env[br].br @ env[br].b)
    cor_br = cor_br.fuse_legs(axes=((0, 1), (2, 3))) # t l
=======
    cor_tl = env[tl].l @ env[tl].tl @ env[tl].t
    cor_tl = tensordot(cor_tl, psi[tl], axes=((2, 1), (0, 1)))
    cor_tl = cor_tl.fuse_legs(axes=((0, 2), (1, 3)))

    cor_bl = env[bl].b @ env[bl].bl @ env[bl].l
    cor_bl = tensordot(cor_bl, psi[bl], axes=((2, 1), (1, 2)))
    cor_bl = cor_bl.fuse_legs(axes=((0, 3), (1, 2)))

    cor_tr = env[tr].t @ env[tr].tr @ env[tr].r
    cor_tr = tensordot(cor_tr, psi[tr], axes=((1, 2), (0, 3)))
    cor_tr = cor_tr.fuse_legs(axes=((0, 2), (1, 3)))

    cor_br = env[br].r @ env[br].br @ env[br].b
    cor_br = tensordot(cor_br, psi[br], axes=((2, 1), (2, 3)))
    cor_br = cor_br.fuse_legs(axes=((0, 2), (1, 3)))
>>>>>>> 33cffb30

    if ('l' in dirn) or ('r' in dirn):
        cor_tt = cor_tl @ cor_tr # b(left) b(right)
        cor_bb = cor_br @ cor_bl # t(right) t(left)

    use_qr= kwargs.get("use_qr",True)
    if 'r' in dirn:
        _, r_t = qr(cor_tt, axes=(0, 1)) if use_qr else None, cor_tt
        _, r_b = qr(cor_bb, axes=(1, 0)) if use_qr else None, cor_bb.T
        proj[tr].hrb, proj[br].hrt = proj_corners(r_t, r_b, opts_svd=opts_svd, **kwargs)

    if 'l' in dirn:
        _, r_t = qr(cor_tt, axes=(1, 0)) if use_qr else None, cor_tt.T
        _, r_b = qr(cor_bb, axes=(0, 1)) if use_qr else None, cor_bb
        proj[tl].hlb, proj[bl].hlt = proj_corners(r_t, r_b, opts_svd=opts_svd, **kwargs)

    if ('t' in dirn) or ('b' in dirn):
        cor_ll = cor_bl @ cor_tl # l(bottom) l(top)
        cor_rr = cor_tr @ cor_br # r(top) r(bottom)

    if 't' in dirn:
        _, r_l = qr(cor_ll, axes=(0, 1)) if use_qr else None, cor_ll
        _, r_r = qr(cor_rr, axes=(1, 0)) if use_qr else None, cor_rr.T
        proj[tl].vtr, proj[tr].vtl = proj_corners(r_l, r_r, opts_svd=opts_svd, **kwargs)

    if 'b' in dirn:
        _, r_l = qr(cor_ll, axes=(1, 0)) if use_qr else None, cor_ll.T
        _, r_r = qr(cor_rr, axes=(0, 1)) if use_qr else None, cor_rr
        proj[bl].vbr, proj[br].vbl = proj_corners(r_l, r_r, opts_svd=opts_svd, **kwargs)


def update_1site_projectors_(proj, site, dirn, env, opts_svd, **kwargs):
    r"""
    Calculate new projectors for CTM moves from 4x2 extended corners.
    """
    psi = env.psi
    sites = [psi.nn_site(site, d=d) for d in ((0, 0), (0, 1), (1, 0), (1, 1))]
    if None in sites:
        return

    tl, tr, bl, br = sites

    if ('l' in dirn) or ('r' in dirn):
        cor_tl = (env[bl].tl @ env[bl].t).fuse_legs(axes=((0, 1), 2))
        cor_tr = (env[br].t @ env[br].tr).fuse_legs(axes=(0, (2, 1)))
        cor_br = (env[tr].br @ env[tr].b).fuse_legs(axes=((0, 1), 2))
        cor_bl = (env[tl].b @ env[tl].bl).fuse_legs(axes=(0, (2, 1)))
        r_tl, r_tr = regularize_1site_corners(cor_tl, cor_tr)
        r_br, r_bl = regularize_1site_corners(cor_br, cor_bl)

    if 'r' in dirn:
        proj[tr].hrb, proj[br].hrt = proj_corners(r_tr, r_br, opts_svd=opts_svd, **kwargs)

    if 'l' in dirn:
        proj[tl].hlb, proj[bl].hlt = proj_corners(r_tl, r_bl, opts_svd=opts_svd, **kwargs)

    if ('t' in dirn) or ('b' in dirn):
        cor_bl = (env[br].bl @ env[br].l).fuse_legs(axes=((0, 1), 2))
        cor_tl = (env[tr].l @ env[tr].tl).fuse_legs(axes=(0, (2, 1)))
        cor_tr = (env[tl].tr @ env[tl].r).fuse_legs(axes=((0, 1), 2))
        cor_br = (env[bl].r @ env[bl].br).fuse_legs(axes=(0, (2, 1)))
        r_bl, r_tl = regularize_1site_corners(cor_bl, cor_tl)
        r_tr, r_br = regularize_1site_corners(cor_tr, cor_br)

    if 't' in dirn:
        proj[tl].vtr, proj[tr].vtl = proj_corners(r_tl, r_tr, opts_svd=opts_svd, **kwargs)

    if 'b' in dirn:
        proj[bl].vbr, proj[br].vbl = proj_corners(r_bl, r_br, opts_svd=opts_svd, **kwargs)


def regularize_1site_corners(cor_0, cor_1):
    Q_0, R_0 = qr(cor_0, axes=(0, 1))
    Q_1, R_1 = qr(cor_1, axes=(1, 0))
    R01 = tensordot(R_0, R_1, axes=(1, 1))
    U_0, S, U_1 = R01.svd(axes=(0, 1), fix_signs=True)
    S = S.sqrt()
    r_0 = tensordot((U_0 @ S), Q_0, axes=(0, 1))
    r_1 = tensordot((S @ U_1), Q_1, axes=(1, 1))
    return r_0, r_1

def proj_corners(r0, r1, opts_svd, svd_method='full', D_block=None, **kwargs):
    r""" Projectors in between r0 @ r1.T corners. """
    rr = tensordot(r0, r1, axes=(1, 1))

    fix_signs= opts_svd.get('fix_signs',True)
    truncation_f= kwargs.get('truncation_f',None)
    if truncation_f is None:
        if svd_method == 'full':
            u, s, v = rr.svd(axes=(0, 1), sU=r0.s[1], fix_signs=fix_signs)
        elif svd_method == 'arnoldi':
            if D_block is not None:
                u, s, v = rr.svd_arnoldi(axes=(0, 1), sU=r0.s[1], fix_signs=fix_signs, D_block=D_block)
            else:
                raise YastnError(f"D_block is not specified for svd_arnoldi.")
        Smask = truncation_mask(s, **opts_svd)
        u, s, v = Smask.apply_mask(u, s, v, axes=(-1, 0, 0))
    else:
        u, s, v = rr.svd_with_truncation(axes=(0, 1), sU=r0.s[1], mask_f=truncation_f, **kwargs)

    rs = s.rsqrt()
    p0 = tensordot(r1, (rs @ v).conj(), axes=(0, 1)).unfuse_legs(axes=0)
    p1 = tensordot(r0, (u @ rs).conj(), axes=(0, 0)).unfuse_legs(axes=0)
    return p0, p1

_trivial = (('hlt', 'r', 'l', 'tl', 2, 0, 0),
            ('hlb', 'r', 'l', 'bl', 0, 2, 1),
            ('hrt', 'l', 'r', 'tr', 0, 0, 1),
            ('hrb', 'l', 'r', 'br', 2, 2, 0),
            ('vtl', 'b', 't', 'tl', 0, 1, 1),
            ('vtr', 'b', 't', 'tr', 2, 3, 0),
            ('vbl', 't', 'b', 'bl', 2, 1, 0),
            ('vbr', 't', 'b', 'br', 0, 3, 1))


def trivial_projectors_(proj, dirn, env):
    r"""
    Adds trivial projectors if not present at the edges of the lattice with open boundary conditions.
    """
    config = env.psi.config
    for site in env.sites():
        for s0, s1, s2, s3, a0, a1, a2 in _trivial:
            if s2 in dirn and getattr(proj[site], s0) is None:
                site_nn = env.nn_site(site, d=s1)
                if site_nn is not None:
                    l0 = getattr(env[site], s2).get_legs(a0).conj()
                    l1 = env.psi[site].get_legs(a1).conj()
                    l2 = getattr(env[site_nn], s3).get_legs(a2).conj()
                    setattr(proj[site], s0, ones(config, legs=(l0, l1, l2)))


def update_env_horizontal_(env_tmp, site, env, proj):
    r"""
    Horizontal move of CTM step. Calculate environment tensors for given site.
    """
    psi = env.psi

    l = psi.nn_site(site, d='l')
    if l is not None:
        tmp = env[l].l @ proj[l].hlt
        tmp = tensordot(psi[l], tmp, axes=((0, 1), (2, 1)))
        tmp = tensordot(proj[l].hlb, tmp, axes=((0, 1), (2, 0)))
        env_tmp[site].l = tmp / tmp.norm(p='inf')

    r = psi.nn_site(site, d='r')
    if r is not None:
        tmp = env[r].r @ proj[r].hrb
        tmp = tensordot(psi[r], tmp, axes=((2, 3), (2, 1)))
        tmp = tensordot(proj[r].hrt, tmp, axes=((0, 1), (2, 0)))
        env_tmp[site].r = tmp / tmp.norm(p='inf')

    tl = psi.nn_site(site, d='tl')
    if tl is not None:
        tmp = tensordot(proj[tl].hlb, env[l].tl @ env[l].t, axes=((0, 1), (0, 1)))
        env_tmp[site].tl = tmp / tmp.norm(p='inf')

    tr = psi.nn_site(site, d='tr')
    if tr is not None:
        tmp = tensordot(env[r].t, env[r].tr @ proj[tr].hrb, axes=((2, 1), (0, 1)))
        env_tmp[site].tr = tmp / tmp.norm(p='inf')

    bl = psi.nn_site(site, d='bl')
    if bl is not None:
        tmp = tensordot(env[l].b, env[l].bl @ proj[bl].hlt, axes=((2, 1), (0, 1)))
        env_tmp[site].bl = tmp / tmp.norm(p='inf')

    br = psi.nn_site(site, d='br')
    if br is not None:
        tmp = tensordot(proj[br].hrt, env[r].br @ env[r].b, axes=((0, 1), (0, 1)))
        env_tmp[site].br = tmp / tmp.norm(p='inf')


def update_env_vertical_(env_tmp, site, env, proj):
    r"""
    Vertical move of CTM step. Calculate environment tensors for given site.
    """
    psi = env.psi

    t = psi.nn_site(site, d='t')
    if t is not None:
        tmp = tensordot(proj[t].vtl, env[t].t, axes=(0, 0))
        tmp = tensordot(tmp, psi[t], axes=((2, 0), (0, 1)))
        tmp = tensordot(tmp, proj[t].vtr, axes=((1, 3), (0, 1)))

        env_tmp[site].t = tmp / tmp.norm(p='inf')

    b = psi.nn_site(site, d='b')
    if b is not None:
        tmp = tensordot(proj[b].vbr, env[b].b, axes=(0, 0))
        tmp = tensordot(tmp, psi[b], axes=((2, 0), (2, 3)))
        tmp = tensordot(tmp, proj[b].vbl, axes=((1, 3), (0, 1)))
        env_tmp[site].b = tmp / tmp.norm(p='inf')

    tl = psi.nn_site(site, d='tl')
    if tl is not None:
        tmp = tensordot(env[t].l, env[t].tl @ proj[tl].vtr, axes=((2, 1), (0, 1)))
        env_tmp[site].tl = tmp / tmp.norm(p='inf')

    tr = psi.nn_site(site, d='tr')
    if tr is not None:
        tmp = tensordot(proj[tr].vtl, env[t].tr @ env[t].r, axes=((0, 1), (0, 1)))
        env_tmp[site].tr =  tmp / tmp.norm(p='inf')

    bl = psi.nn_site(site, d='bl')
    if bl is not None:
        tmp = tensordot(proj[bl].vbr, env[b].bl @ env[b].l, axes=((0, 1), (0, 1)))
        env_tmp[site].bl = tmp / tmp.norm(p='inf')

    br = psi.nn_site(site, d='br')
    if br is not None:
        tmp = tensordot(env[b].r, env[b].br @ proj[br].vbl, axes=((2, 1), (0, 1)))
        env_tmp[site].br = tmp / tmp.norm(p='inf')


def update_old_env_(env, env_tmp):
    r"""
    Update tensors in env with the ones from env_tmp that are not None.
    """
    for site in env.sites():
        for k, v in env_tmp[site].__dict__.items():
            if v is not None:
                setattr(env[site], k, v)<|MERGE_RESOLUTION|>--- conflicted
+++ resolved
@@ -134,16 +134,6 @@
                 getattr(self[site], dirn)._data.detach_()
 
 
-<<<<<<< HEAD
-    def reset_(self, init='rand', leg=None, **kwargs):
-=======
-    def clone(self) -> EnvCTM:
-        env = EnvCTM(self.psi, init=None)
-        for site in env.sites():
-            for dirn in ['tl', 'tr', 'bl', 'br', 't', 'l', 'b', 'r']:
-                setattr(env[site], dirn, getattr(self[site], dirn).clone())
-        return env
-
     def shallow_copy(self) -> EnvCTM:
         env = EnvCTM(self.psi, init=None)
         for site in env.sites():
@@ -152,23 +142,15 @@
         return env
 
     def reset_(self, init='rand', leg=None):
->>>>>>> 33cffb30
         r"""
         Initialize CTMRG environments of PEPS tensors.
 
         Parameters
         ----------
         init: str
-<<<<<<< HEAD
-            ['eye', 'rand', 'dl']
-            For 'eye' starts with identity environments of dimension 1.
-            For 'rand' sets environments randomly.
-            For 'dl' and Env of double-layer PEPS, trace on-site tensors to initialize environment.
-=======
-            'eye' or 'rand'.
-            - If ``eye``, it starts with identity environments of dimension 1.
-            - If ``rand``, environmental tensors are set randomly.
->>>>>>> 33cffb30
+        'eye' or 'rand'.
+        - If ``eye``, it starts with identity environments of dimension 1.
+        - If ``rand``, environmental tensors are set randomly.
 
         leg : None | yastn.Leg
             Specifies the leg structure for CTMRG virtual legs during initialization.
@@ -178,13 +160,7 @@
         config = self.psi.config
         leg0 = Leg(config, s=1, t=(config.sym.zero(),), D=(1,))
 
-<<<<<<< HEAD
-        if init == 'dl':
-            self.init_env_from_onsite_(**kwargs)
-        elif init == 'nn':
-=======
         if init == 'nn': #None?
->>>>>>> 33cffb30
             pass
         else:
             if leg is None:
@@ -777,7 +753,6 @@
 
         corner_tol: float
             Convergence tolerance for the change of singular values of all corners in a single update.
-<<<<<<< HEAD
             The default is None, in which case convergence is not checked and it is up to user to implement
             convergence check.
 
@@ -785,9 +760,6 @@
             Custom projector truncation function with signature ``truncation_f(S: Tensor)->Tensor``, consuming
             rank-1 tensor with singular values. If provided, truncation parameters passed to SVD decomposition
             are ignored.
-=======
-            The default is ``None``, in which case convergence is not checked.
->>>>>>> 33cffb30
 
         Returns
         -------
@@ -863,16 +835,6 @@
 
     tl, tr, bl, br = sites
 
-<<<<<<< HEAD
-    cor_tl = psi[tl]._attach_01(env[tl].l @ env[tl].tl @ env[tl].t)
-    cor_tl = cor_tl.fuse_legs(axes=((0, 1), (2, 3))) # b r
-    cor_bl = psi[bl]._attach_12(env[bl].b @ env[bl].bl @ env[bl].l)
-    cor_bl = cor_bl.fuse_legs(axes=((0, 1), (2, 3))) # t r
-    cor_tr = psi[tr]._attach_30(env[tr].t @ env[tr].tr @ env[tr].r)
-    cor_tr = cor_tr.fuse_legs(axes=((0, 1), (2, 3))) # l b
-    cor_br = psi[br]._attach_23(env[br].r @ env[br].br @ env[br].b)
-    cor_br = cor_br.fuse_legs(axes=((0, 1), (2, 3))) # t l
-=======
     cor_tl = env[tl].l @ env[tl].tl @ env[tl].t
     cor_tl = tensordot(cor_tl, psi[tl], axes=((2, 1), (0, 1)))
     cor_tl = cor_tl.fuse_legs(axes=((0, 2), (1, 3)))
@@ -888,7 +850,6 @@
     cor_br = env[br].r @ env[br].br @ env[br].b
     cor_br = tensordot(cor_br, psi[br], axes=((2, 1), (2, 3)))
     cor_br = cor_br.fuse_legs(axes=((0, 2), (1, 3)))
->>>>>>> 33cffb30
 
     if ('l' in dirn) or ('r' in dirn):
         cor_tt = cor_tl @ cor_tr # b(left) b(right)
