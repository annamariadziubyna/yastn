--- conflicted
+++ resolved
@@ -723,6 +723,7 @@
             ind2row[site_ind] = slice(start, start+num)
             start += num
         cs_data = np.concatenate(cs_data)
+        cs_data += np.random.rand(*cs_data.shape)*0.1 # random factor required for tests_fp_c4v
         res = minimize(fun=unitary_loss, x0=cs_data,
                        args=(env, zero_modes_dict, dtype), jac='3-point', method='SLSQP', options={"eps":1e-9, "ftol":1e-14})
         res = res.x
@@ -924,11 +925,7 @@
         converged, conv_history = False, []
 
         ctm_itr= env.ctmrg_(iterator_step=1, method=method,  max_sweeps=max_sweeps,
-<<<<<<< HEAD
                    opts_svd=opts_svd,
-=======
-                   policy=svd_policy, opts_svd=opts_svd, D_block=D_block,
->>>>>>> 671b4202
                    corner_tol=None, **kwargs)
 
         for sweep in range(max_sweeps):
