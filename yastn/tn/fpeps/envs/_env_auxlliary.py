# Copyright 2024 The YASTN Authors. All Rights Reserved.
#
# Licensed under the Apache License, Version 2.0 (the "License");
# you may not use this file except in compliance with the License.
# You may obtain a copy of the License at
#
#     https://www.apache.org/licenses/LICENSE-2.0
#
# Unless required by applicable law or agreed to in writing, software
# distributed under the License is distributed on an "AS IS" BASIS,
# WITHOUT WARRANTIES OR CONDITIONS OF ANY KIND, either express or implied.
# See the License for the specific language governing permissions and
# limitations under the License.
# ==============================================================================
from .... import fuse_legs, tensordot, swap_gate, ones, Leg, eye, Tensor
from ... import mps

__all__ = ['hair_t', 'hair_l', 'hair_b', 'hair_r',
           'cor_tl', 'cor_bl', 'cor_br', 'cor_tr',
           'edge_t', 'edge_l', 'edge_b', 'edge_r',
           'append_vec_tl', 'append_vec_tr',
           'append_vec_bl', 'append_vec_br',
           'tensors_from_psi', 'cut_into_hairs',
           'identity_tm_boundary', 'identity_boundary']


def tensors_from_psi(d, psi):
    if any(v is None for v in d.values()):
        cfg = psi[(0, 0)].config
        triv = ones(cfg, legs=[Leg(cfg, t=(cfg.sym.zero(),), D=(1,))])
        for s in (-1, 1, 1, -1):
            triv = triv.add_leg(axis=0, s=s)
        triv = triv.fuse_legs(axes=((0, 1), (2, 3), 4))
    for k, v in d.items():
        d[k] = triv if v is None else psi[v]


def identity_tm_boundary(tmpo):
    """
    For transfer matrix MPO build of DoublePepsTensors,
    create MPS that contracts each DoublePepsTensor from the right.
    """
    phi = mps.Mps(N=tmpo.N)
    config = tmpo.config
    for n in phi.sweep(to='last'):
        legf = tmpo[n].get_legs(axes=3).conj()
        tmp = identity_boundary(config, legf)
        phi[n] = tmp.add_leg(0, s=-1).add_leg(2, s=1)
    return phi


def identity_boundary(config, leg):
    if leg.is_fused():
        return eye(config, legs=leg.unfuse_leg(), isdiag=False).fuse_legs(axes=[(0, 1)])
    else:
        return ones(config, legs=[leg])


def cut_into_hairs(A):
    """ rank-one approximation of a tensor into hairs """
    hl, _, hr = A.svd_with_truncation(axes=(0, 1), D_total=1)
    hl = hl.remove_leg(axis=1).unfuse_legs(axes=0).transpose(axes=(1, 0))
    hr = hr.remove_leg(axis=0).unfuse_legs(axes=0).transpose(axes=(1, 0))
    return hl, hr


def hair_t(A, ht=None, hl=None, hr=None):
    """ top hair tensor """
    A = A.unfuse_legs(axes=1)  # [t l] b r s
    if ht is None and hl is None and hr is None:
        A = A.fuse_legs(axes=((0, 2, 3), 1))  # [[t l] r s] b
        return tensordot(A.conj(), A, axes=(0, 0))  # b' b
    Af = A.transpose(axes=(2, 0, 1, 3)) if hr is None else tensordot(hr, A, axes=(1, 2))  # r' [t l] b s
    Af = Af.unfuse_legs(axes=1)  # r' t l b s
    Af = Af.transpose(axes=(2, 0, 1, 3, 4)) if hl is None else tensordot(hl, Af, axes=(1, 2))  # l' r' t  b s
    Af = Af.transpose(axes=(2, 0, 1, 3, 4)) if ht is None else tensordot(ht, Af, axes=(1, 2))  # t' l' r' b s
    Af = Af.fuse_legs(axes=((0, 1), 2, 4, 3))  # [t' l'] r' s b
    return tensordot(A.conj(), Af, axes=((0, 2, 3), (0, 1, 2)))  # b' b


def hair_l(A, ht=None, hl=None, hb=None):  # A = [t l] [b r] s
    """ left hair tensor """
    A = A.unfuse_legs(axes=1)  # [t l] b r s
    if ht is None and hl is None and hb is None:
        A = A.fuse_legs(axes=((0, 1, 3), 2))  # [[t l] b s] r
        return tensordot(A.conj(), A, axes=(0, 0))  # r' r
    Af = A.transpose(axes=(1, 0, 2, 3)) if hb is None else tensordot(hb, A, axes=(1, 1))  # b' [t l] r s
    Af = Af.unfuse_legs(axes=1)  # b' t l r s
    Af = Af.transpose(axes=(2, 0, 1, 3, 4)) if hl is None else tensordot(hl, Af, axes=(1, 2))  # l' b' t  r s
    Af = Af.transpose(axes=(2, 0, 1, 3, 4)) if ht is None else tensordot(ht, Af, axes=(1, 2))  # t' l' b' r s
    Af = Af.fuse_legs(axes=((0, 1), 2, 4, 3))  # [t' l'] b' s r
    return tensordot(A.conj(), Af, axes=((0, 1, 3), (0, 1, 2)))  # r' r


def hair_b(A, hl=None, hb=None, hr=None):  # A = [t l] [b r] s
    """ bottom hair tensor """
    A = A.unfuse_legs(axes=0)  # t l [b r] s
    if hl is None and hb is None and hr is None:
        A = A.fuse_legs(axes=(0, (1, 2, 3)))  # t [l [b r] s]
        return tensordot(A.conj(), A, axes=(1, 1))  # t' t
    Af = A.transpose(axes=(0, 2, 3, 1)) if hl is None else tensordot(A, hl, axes=(1, 1))  # t [b r] s l'
    Af = Af.unfuse_legs(axes=1)  # t b r s l'
    Af = Af.transpose(axes=(0, 2, 3, 4, 1)) if hb is None else tensordot(Af, hb, axes=(1, 1))  # t r s l' b'
    Af = Af.transpose(axes=(0, 2, 3, 4, 1)) if hr is None else tensordot(Af, hr, axes=(1, 1))  # t s l' b' r'
    Af = Af.fuse_legs(axes=(2, (3, 4), 1, 0))  # l' [b' r'] s t
    return tensordot(A.conj(), Af, axes=((1, 2, 3), (0, 1, 2)))  # t' t


def hair_r(A, ht=None, hb=None, hr=None):  # A = [t l] [b r] s
    """ right hair tensor """
    A = A.unfuse_legs(axes=0)  # t l [b r] s
    if ht is None and hb is None and hr is None:
        A = A.fuse_legs(axes=(1, (0, 2, 3)))  # l [t [b r] s]
        return tensordot(A.conj(), A, axes=(1, 1))  # l' l
    Af = A if ht is None else tensordot(ht, A, axes=(1, 0))  # t' l [b r] s
    Af = Af.unfuse_legs(axes=2)  # t' l b r s
    Af = Af.transpose(axes=(3, 0, 1, 2, 4)) if hr is None else tensordot(hr, Af, axes=(1, 3))  # r' t' l b s
    Af = Af.transpose(axes=(3, 0, 1, 2, 4)) if hb is None else tensordot(hb, Af, axes=(1, 3))  # b' r' t' l s
    Af = Af.fuse_legs(axes=((0, 1), 2, 4, 3))  # [b' r'] t' s t
    return tensordot(A.conj(), Af, axes=((2, 0, 3), (0, 1, 2)))  # l' l


def cor_tl(A_bra, ht=None, hl=None, A_ket=None):  # A -> [t l] [b r] s
    """ top-left corner tensor """
    if ht is None and hl is None:
        A = fuse_legs(A_bra, axes=((0, 2), 1))  # [[t l] s] [b r]
        A_ket= A if A_ket is None else fuse_legs(A_ket, axes=((0, 2), 1))
        ctl = tensordot(A, A_ket.conj(), axes=(0, 0))  # [b r] [b' r']
    else:
        A = A_bra.unfuse_legs(axes=0).transpose(axes=(0, 2, 3, 1))  # t [b r] s l
        Af = A if ht is None else ht @ A
        if hl is not None:
            Af = Af @ hl.T
        A_ket= A if A_ket is None else A_ket.unfuse_legs(axes=0).transpose(axes=(0, 2, 3, 1))
        ctl = tensordot(Af, A_ket.conj(), axes=((0, 2, 3), (0, 2, 3)))  # [b r] [b' r']
    ctl = ctl.unfuse_legs(axes=(0, 1))  # b r b' r'
    ctl = ctl.swap_gate(axes=((0, 2), 3))  # b b' X r'
    ctl = ctl.fuse_legs(axes=((0, 2), (1, 3)))  # [b b'] [r r']
    return ctl  # [b b'] [r r']


def cor_bl(A_bra, hb=None, hl=None, A_ket=None):  # A = [t l] [b r] s
    """ bottom-left corner tensor """
    A = A_bra.unfuse_legs(axes=(0, 1))  # t l b r s
    if hb is None and hl is None:
        A = fuse_legs(A, axes=((0, 3), (1, 2, 4)))  # [t r] [b l s]
        A_ket= A if A_ket is None else A_ket.unfuse_legs(axes=(0, 1)).fuse_legs(axes=((0, 3), (1, 2, 4)))
        cbl = tensordot(A, A_ket.conj(), axes=(1, 1))  # [t r] [t' r']
    else:
        A = fuse_legs(A, axes=(1, (0, 3), 4, 2))  # l [t r] s b
        Af = A if hl is None else hl @ A
        if hb is not None:
            Af = Af @ hb.T
        A_ket= A if A_ket is None else A_ket.unfuse_legs(axes=(0, 1)).fuse_legs(axes=(1, (0, 3), 4, 2))
        cbl = tensordot(Af, A_ket.conj(), axes=((0, 2, 3), (0, 2, 3)))  # [t r] [t' r']
    cbl = cbl.unfuse_legs(axes=(0, 1))  # t r t' r'
    cbl = cbl.fuse_legs(axes=((1, 3), (0, 2)))  # [r r'] [t t']
    return cbl  # [r r'] [t t']


def cor_br(A_bra, hb=None, hr=None, A_ket=None):  # A = [t l] [b r] s
    """ bottom-right corner tensor """
    if hb is None and hr is None:
        A = fuse_legs(A_bra, axes=(0, (1, 2)))  # [t l] [[b r] s]
        A_ket = A if A_ket is None else fuse_legs(A_ket, axes=(0, (1, 2)))
        cbr = tensordot(A, A_ket.conj(), axes=(1, 1))  # [t l] [t' l']
    else:
        A = A_bra.unfuse_legs(axes=1).transpose(axes=(1, 0, 3, 2))  # b [t l] s r
        Af = A if hb is None else hb @ A
        if hr is not None:
            Af = Af @ hr.T
        A_ket= A if A_ket is None else A_ket.unfuse_legs(axes=1).transpose(axes=(1, 0, 3, 2))
        cbr = tensordot(Af, A_ket.conj(), axes=((0, 2, 3), (0, 2, 3)))  # [t l] [t' l']
    cbr = cbr.unfuse_legs(axes=(0, 1))  # t l t' l'
    cbr = cbr.swap_gate(axes=((1, 3), 2))  # l l' X t'
    cbr = cbr.fuse_legs(axes=((0, 2), (1, 3)))  # [t t'] [l l']
    return cbr  # [t t'] [l l']


def cor_tr(A_bra, ht=None, hr=None, A_ket=None):  # A = [t l] [b r] s
    """ top-right corner tensor """
    A = A_bra.unfuse_legs(axes=(0, 1))  # t l b r s
    A = swap_gate(A, axes=(0, 1, 2, 3))  # t X l, b X r
    if ht is None and hr is None:
        A = fuse_legs(A, axes=((1, 2), (0, 3, 4)))  # [l b] [t r s]
        A_ket = A if A_ket is None else A_ket.unfuse_legs(axes=(0, 1)).swap_gate(axes=(0, 1, 2, 3)).fuse_legs(axes=((1, 2), (0, 3, 4)))
        ctr = tensordot(A, A_ket.conj(), axes=(1, 1))  # [l b] [l' b']
    else:
        A = fuse_legs(A, axes=(0, (1, 2), 4, 3))  # t [l b] s r
        Af = A if ht is None else ht @ A
        if hr is not None:
            Af = Af @ hr.T
        A_ket= A if A_ket is None else A_ket.unfuse_legs(axes=(0, 1)).swap_gate(axes=(0, 1, 2, 3)).fuse_legs(axes=(0, (1, 2), 4, 3))
        ctr = tensordot(Af, A_ket.conj(), axes=((0, 2, 3), (0, 2, 3)))  # [l b] [l' b']
    ctr = ctr.unfuse_legs(axes=(0, 1))  # l b l' b'
    ctr = ctr.fuse_legs(axes=((0, 2), (1, 3)))  # [l l'] [b b']
    return ctr  # [l l'] [b b']


def edge_l(A_bra, hl=None, A_ket=None):  # A = [t l] [b r] s
    """ left edge tensor where left legs of double-layer A tensors can be contracted with hl """
    A = A_bra.unfuse_legs(axes=0)  # t l [b r] s
    if hl is None:
        A = A.fuse_legs(axes=((1, 3), (0, 2)))  # [l s] [t [b r]]
        A_ket= A if A_ket is None else A_ket.unfuse_legs(axes=0).fuse_legs(axes=((1, 3), (0, 2)))
        egl = tensordot(A, A_ket.conj(), axes=(0, 0))  # [t [b r]] [t' [b' r']]
    else:
        A = A.fuse_legs(axes=(1, 3, (0, 2)))  # l s [t [b r]]
        hlA = hl @ A  # l' s [t [b r]]
        A_ket= A if A_ket is None else A_ket.unfuse_legs(axes=0).fuse_legs(axes=(1, 3, (0, 2)))
        egl = tensordot(hlA, A_ket.conj(), axes=((0, 1), (0, 1)))  # [t [b r]] [t' [b' r']]
    egl = egl.unfuse_legs(axes=(0, 1))  # t [b r] t' [b' r']
    egl = egl.fuse_legs(axes=(1, 3, (0, 2)))  # [b r] [b' r'] [t t']
    egl = egl.unfuse_legs(axes=(0, 1))  # b r b' r' [t t']
    egl = egl.swap_gate(axes=((0, 2), 3))  # b b' X r'
    egl = egl.fuse_legs(axes=((0, 2), (1, 3), 4))  # [b b'] [r r'] [t t']
    return egl  # [b b'] [r r'] [t t']


def edge_t(A_bra, ht=None, A_ket=None):  # QA = [t l] [b r] s
    """ top edge tensor where top legs of double-layer A tensors can be contracted with ht """
    A = A_bra.unfuse_legs(axes=0)  # t l [b r] s
    A = A.swap_gate(axes=(0, 1))  # t X l
    if ht is None:
        A = A.fuse_legs(axes=((0, 3), (1, 2)))  # [t s] [l [b r]]
        A_ket= A if A_ket is None else A_ket.unfuse_legs(axes=0).swap_gate(axes=(0, 1)).fuse_legs(axes=((0, 3), (1, 2)))
        egt = tensordot(A, A_ket.conj(), axes=(0, 0))  # [l [b r]] [l' [b' r']]
    else:
        A = A.fuse_legs(axes=(0, 3, (1, 2)))  # t s [l [b r]]
        htA = ht @ A  # t' s [l [b r]]
        A_ket= A if A_ket is None else A_ket.unfuse_legs(axes=0).swap_gate(axes=(0, 1)).fuse_legs(axes=(0, 3, (1, 2)))
        egt = tensordot(htA, A_ket.conj(), axes=((0, 1), (0, 1)))  # [l [b r]] [l' [b' r']]
    egt = egt.unfuse_legs(axes=(0, 1))  # l [b r] l' [b' r']
    egt = egt.fuse_legs(axes=((0, 2), 1, 3))  # [l l'] [b r] [b' r']
    egt = egt.unfuse_legs(axes=(1, 2))  # [l l'] b r b' r'
    egt = egt.swap_gate(axes=((1, 3), 4))  # b b' X r'
    egt = egt.fuse_legs(axes=(0, (1, 3), (2, 4))) # [l l'] [b b'] [r r']
    return egt  # [l l'] [b b'] [r r']


def edge_r(A_bra, hr=None, A_ket=None):  # A = [t l] [b r] s
    """ right edge tensor where right legs of double-layer A tensors can be contracted with hr """
    A = A_bra.unfuse_legs(axes=1)  # [t l] b r s
    A = A.swap_gate(axes=(1, 2))  # b X r
    if hr is None:
        A = A.fuse_legs(axes=((2, 3), (0, 1)))  # [r s] [[t l] b]
        A_ket= A if A_ket is None else A_ket.unfuse_legs(axes=1).swap_gate(axes=(1, 2)).fuse_legs(axes=((2, 3), (0, 1)))
        egr = tensordot(A, A_ket.conj(), axes=(0, 0))  # [[t l] b] [[t' l'] b']
    else:
        A = A.fuse_legs(axes=(2, 3, (0, 1)))  # r s [[t l] b]
        hrA = hr @ A  # r' s [[t l] b]
        A_ket= A if A_ket is None else A_ket.unfuse_legs(axes=1).swap_gate(axes=(1, 2)).fuse_legs(axes=(2, 3, (0, 1)))
        egr = tensordot(hrA, A_ket.conj(), axes=((0, 1), (0, 1)))  # [[t l] b] [[t' l'] b']
    egr = egr.unfuse_legs(axes=(0, 1))  # [t l] b [t' l'] b'
    egr = egr.fuse_legs(axes=(0, 2, (1, 3)))  # [t l] [t' l'] [b b']
    egr = egr.unfuse_legs(axes=(0, 1))  # t l t' l' [b b']
    egr = egr.swap_gate(axes=((1, 3), 2))  # l l' X t'
    egr = egr.fuse_legs(axes=((0, 2), (1, 3), 4))  # [t t'] [l l'] [b b']
    return egr  # [t t'] [l l'] [b b']


def edge_b(A_bra, hb=None, A_ket=None):  # A = [t l] [b r] s;  hb = b' b
    """ bottom edge tensor where bottom legs of double-layer A tensors can be contracted with hb """
    A = A_bra.unfuse_legs(axes=1)  # [t l] b r s
    if hb is None:
        A = A.fuse_legs(axes=((1, 3), (0, 2)))  # [b s] [[t l] r]
        A_ket= A if A_ket is None else A_ket.unfuse_legs(axes=1).fuse_legs(axes=((1, 3), (0, 2)))
        egb = tensordot(A, A_ket.conj(), axes=(0, 0))  # [[t l] r] [[t' l'] r']
    else:
        A = A.fuse_legs(axes=(1, 3, (0, 2)))  # b s [[t l] r]
        hbA = hb @ A  # b' s [[t l] r]
        A_ket= A if A_ket is None else A_ket.unfuse_legs(axes=1).fuse_legs(axes=(1, 3, (0, 2)))
        egb = tensordot(hbA, A_ket.conj(), axes=((0, 1), (0, 1)))  # [[t l] r] [[t' l'] r']
    egb = egb.unfuse_legs(axes=(0, 1))  # [t l] r [t' l'] r'
    egb = egb.fuse_legs(axes=((1, 3), 0, 2))  # [r r'] [t l] [t' l']
    egb = egb.unfuse_legs(axes=(1, 2))  # [r r'] t l t' l'
    egb = egb.swap_gate(axes=((2, 4), 3)) # l l' X t'
    egb = egb.fuse_legs(axes=(0, (1, 3), (2, 4)))  # [r r'] [t t'] [l l']
    return egb  # [r r'] [t t'] [l l']


<<<<<<< HEAD
def append_vec_tl(A : Tensor, Ac : Tensor, vectl : Tensor)->Tensor:
    """ 
    Append tensors of double-layer PEPS to the top-left environment (vector)
    
        C--T-----      |vectl___|---
        |  |       <=> |  |   |
        T--A*Ac--      |__|--A*Ac---
        |  |            |     |

    with assumed index convention on arguments and resulting tensor::

        A( [t l] [b r] s ) * (Ac [t' l'] [b' r'] s ) * ( vectl x [l l'] [t t'] y ) -> ( x [b b'] y [r r'] )

    Args:
        A: on-site tensor of "ket" layer
        Ac: on-site tensor of "bra" layer. Note: complex conjugation of ``Ac`` is done within the function.
        vectl: top-left part of the environment

    Returns:
        top-left enlarged corner
    """
=======
def append_vec_tl(Ac, A, vectl, op=None):  # A = [t l] [b r] s;  Ac = [t' l'] [b' r'] s;  vectl = x [l l'] [t t'] y
    """ Append the A and Ac tensors to the top-left vector """
    if op is not None:
        A = tensordot(A, op, axes=(2, 1))
>>>>>>> 589b00fc
    vectl = vectl.fuse_legs(axes=(2, (0, 3), 1))  # [t t'] [x y] [l l']
    vectl = vectl.unfuse_legs(axes=(0, 2))  # t t' [x y] l l'
    vectl = vectl.swap_gate(axes=(1, (3, 4)))  # t' X l l'
    vectl = vectl.fuse_legs(axes=((0, 3), 2, (1, 4)))  # [t l] [x y] [t' l']
    vectl = vectl.tensordot(Ac.conj(), axes=(2, 0))  # [t l] [x y] [b' r'] s
    vectl = A.tensordot(vectl, axes=((0, 2), (0, 3)))  # [b r] [x y] [b' r']
    vectl = vectl.unfuse_legs(axes=(0, 2))  # b r [x y] b' r'
    vectl = vectl.swap_gate(axes=((0, 3), 4))  # b b' X r'
    vectl = vectl.fuse_legs(axes=((0, 3), 2, (1, 4)))  # [b b'] [x y] [r r']
    vectl = vectl.unfuse_legs(axes=1)  # [b b'] x y [r r']
    vectl = vectl.transpose(axes=(1, 0, 2, 3))  # x [b b'] y [r r']
    return vectl


<<<<<<< HEAD
def append_vec_br(A : Tensor, Ac : Tensor, vecbr : Tensor)->Tensor:  # 
    """ 
    Append tensors of double-layer PEPS to the bottom-right environment (vector) 

             |  |        |     |
        --A*Ac--T <=> --A*Ac--| |
             |  |        |    | |
         ----T--C     --|vecbr__|

    with assumed index convention on arguments and resulting tensor::

       (A [t l] [b r] s) * (Ac [t' l'] [b' r'] s) * ( vecbr x [r r'] [b b'] y ) -> ( x [t t'] y [l l'] )

    Args:
        A: on-site tensor of "ket" layer
        Ac: on-site tensor of "bra" layer. Note: complex conjugation of ``Ac`` is done within the function.
        vecbr: bottom-right part of the environment

    Returns:
        bottom-right enlarged corner
    """
=======
def append_vec_br(Ac, A, vecbr, op=None):  # A = [t l] [b r] s;  Ac = [t' l'] [b' r'] s;  vecbr = x [r r'] [b b'] y
    """ Append the A and Ac tensors to the bottom-right vector. """
    if op is not None:
        A = tensordot(A, op, axes=(2, 1))
>>>>>>> 589b00fc
    vecbr = vecbr.fuse_legs(axes=(2, (0, 3), 1))  # [b b'] [x y] [r r']
    vecbr = vecbr.unfuse_legs(axes=(0, 2))  # b b' [x y] r r'
    vecbr = vecbr.swap_gate(axes=((0, 1), 4))  # b b' X r'
    vecbr = vecbr.fuse_legs(axes=((0, 3), 2, (1, 4)))  # [b r] [x y] [b' r']
    vecbr = vecbr.tensordot(Ac.conj(), axes=(2, 1))  # [b r] [x y] [t' l'] s
    vecbr = A.tensordot(vecbr, axes=((1, 2), (0, 3)))  # [t l] [x y] [t' l']
    vecbr = vecbr.unfuse_legs(axes=(0, 2))  # t l [x y] t' l'
    vecbr = vecbr.swap_gate(axes=((1, 4), 3))  # l l' X t'
    vecbr = vecbr.fuse_legs(axes=((0, 3), 2, (1, 4)))  # [t t'] [x y] [l l']
    vecbr = vecbr.unfuse_legs(axes=1)  # [t t'] x y [l l']
    vecbr = vecbr.transpose(axes=(1, 0, 2, 3))  # x [t t'] y [l l']
    return vecbr


<<<<<<< HEAD
def append_vec_tr(A : Tensor, Ac : Tensor, vectr : Tensor)->Tensor:  
    """ 
    Append tensors of double-layer PEPS to the top-right environment (vector)
    
        ----T---C      --|__vectr|
            |   |  <=>    |    | |
        --A*Ac--T      --A*Ac--|_|
            |   |         |     |

    with assumed index convention on arguments and resulting tensor::

        ( A [t l] [b r] s ) * ( Ac [t' l'] [b' r'] s ) * ( vectr x [t t'] [r r'] y ) -> ( x [l l'] y [b b'] )

    Args:
        A: on-site tensor of "ket" layer
        Ac: on-site tensor of "bra" layer. Note: complex conjugation of ``Ac`` is done within the function.
        vectr: top-left part of the environment

    Returns:
        top-right enlarged corner
    """
=======
def append_vec_tr(Ac, A, vectr, op=None):  # A = [t l] [b r] s;  Ac = [t' l'] [b' r'] s;  vectr = x [t t'] [r r'] y
    """ Append the A and Ac tensors to the top-left vector """
    if op is not None:
        A = tensordot(A, op, axes=(2, 1))
>>>>>>> 589b00fc
    vectr = vectr.fuse_legs(axes=(1, (0, 3), 2))  # [t t'] [x y] [r r']
    vectr = vectr.unfuse_legs(axes=(0, 2))  # t t' [x y] r r'
    vectr = vectr.swap_gate(axes=(1, 2))  # t' X x y
    vectr = vectr.fuse_legs(axes=((0, 3), 2, (1, 4)))  # [t r] [x y] [t' r']
    A = A.unfuse_legs(axes=(0, 1))  # t l b r s
    Ac = Ac.unfuse_legs(axes=(0, 1))  # t' l' b' r' s
    A = A.swap_gate(axes=(2, 4))  # b X s
    Ac = Ac.swap_gate(axes=(2, (0, 3)))  # b' X t' r'
    A = A.fuse_legs(axes=((0, 3), (1, 2), 4))  # [t r] [l b] s
    Ac = Ac.fuse_legs(axes=((0, 3), (1, 2), 4))  # [t' r'] [l' b'] s
    vectr = vectr.tensordot(Ac.conj(), axes=(2, 0))  # [t r] [x y] [l' b'] s
    vectr = A.tensordot(vectr, axes=((0, 2), (0, 3)))  # [l b] [x y] [l' b']
    vectr = vectr.unfuse_legs(axes=(0, 2))  # l b [x y] l' b'
    vectr = vectr.swap_gate(axes=(1, (3, 4)))  # b X l' b'
    vectr = vectr.fuse_legs(axes=((0, 3), 2, (1, 4)))  # [l l'] [x y] [b b']
    vectr = vectr.unfuse_legs(axes=1)  # [l l'] x y [b b']
    vectr = vectr.transpose(axes=(1, 0, 2, 3))  # x [l l'] y [b b']
    return vectr


<<<<<<< HEAD
def append_vec_bl(A : Tensor, Ac : Tensor, vecbl : Tensor)->Tensor:
    """ 
    Append tensors of double-layer PEPS to the bottom-left environment (vector) 

        |  |           |   |
        T--A*Ac-- <=> | |--A*Ac--
        |  |          | |__|__
        C--T-----     |vecbl__|--

    with assumed index convention on arguments and resulting tensor::

       (A [t l] [b r] s ) * ( Ac [t' l'] [b' r'] s ) * ( vecbl x [b b'] [l l'] y ) -> ( x [r r'] y [t t'] )

    Args:
        A: on-site tensor of "ket" layer
        Ac: on-site tensor of "bra" layer. Note: complex conjugation of ``Ac`` is done within the function.
        vecbl: bottom-left part of the environment

    Returns:
        bottom-left enlarged corner
    """
=======
def append_vec_bl(Ac, A, vecbl, op=None):  # A = [t l] [b r] s;  Ac = [t' l'] [b' r'] s;  vecbl = x [b b'] [l l'] y
    """ Append the A and Ac tensors to the top-left vector """
    if op is not None:
        A = tensordot(A, op, axes=(2, 1))
>>>>>>> 589b00fc
    vecbl = vecbl.fuse_legs(axes=(1, (0, 3), 2))  # [b b'] [x y] [l l']
    vecbl = vecbl.unfuse_legs(axes=(0, 2))  # b b' [x y] l l'
    vecbl = vecbl.swap_gate(axes=(0, (1, 4)))  # b X b' l'
    vecbl = vecbl.fuse_legs(axes=((0, 3), 2, (1, 4)))  # [b l] [x y] [b' l']
    A = A.unfuse_legs(axes=(0, 1))  # t l b r s
    Ac = Ac.unfuse_legs(axes=(0, 1))  # t' l' b' r' s
    A = A.swap_gate(axes=(2, 4))  # b X s
    Ac = Ac.swap_gate(axes=(2, (0, 3)))  # b' X t' r'
    A = A.fuse_legs(axes=((2, 1), (3, 0), 4))  # [b l] [r t] s
    Ac = Ac.fuse_legs(axes=((2, 1), (3, 0), 4))  # [b' l'] [r' t'] s
    vecbl = vecbl.tensordot(Ac.conj(), axes=(2, 0))  # [b l] [x y] [r' t'] s
    vecbl = A.tensordot(vecbl, axes=((0, 2), (0, 3)))  # [r t] [x y] [r' t']
    vecbl = vecbl.unfuse_legs(axes=(0, 2))  # r t [x y] r' t'
    vecbl = vecbl.swap_gate(axes=(2, 4))  #  [x y] X t'
    vecbl = vecbl.fuse_legs(axes=((0, 3), 2, (1, 4)))  # [r r'] [x y] [t t']
    vecbl = vecbl.unfuse_legs(axes=1)  # [r r'] x y [t t']
    vecbl = vecbl.transpose(axes=(1, 0, 2, 3))  # x [r r'] y [t t']
    return vecbl<|MERGE_RESOLUTION|>--- conflicted
+++ resolved
@@ -12,6 +12,7 @@
 # See the License for the specific language governing permissions and
 # limitations under the License.
 # ==============================================================================
+from typing import Union
 from .... import fuse_legs, tensordot, swap_gate, ones, Leg, eye, Tensor
 from ... import mps
 
@@ -279,14 +280,13 @@
     return egb  # [r r'] [t t'] [l l']
 
 
-<<<<<<< HEAD
-def append_vec_tl(A : Tensor, Ac : Tensor, vectl : Tensor)->Tensor:
+def append_vec_tl(Ac : Tensor, A : Tensor, vectl : Tensor, op : Union[None,Tensor] = None)->Tensor:
     """ 
     Append tensors of double-layer PEPS to the top-left environment (vector)
     
         C--T-----      |vectl___|---
         |  |       <=> |  |   |
-        T--A*Ac--      |__|--A*Ac---
+        T--Ac*A--      |__|--Ac*A---
         |  |            |     |
 
     with assumed index convention on arguments and resulting tensor::
@@ -297,16 +297,13 @@
         A: on-site tensor of "ket" layer
         Ac: on-site tensor of "bra" layer. Note: complex conjugation of ``Ac`` is done within the function.
         vectl: top-left part of the environment
+        op: optional on-site operator 
 
     Returns:
         top-left enlarged corner
     """
-=======
-def append_vec_tl(Ac, A, vectl, op=None):  # A = [t l] [b r] s;  Ac = [t' l'] [b' r'] s;  vectl = x [l l'] [t t'] y
-    """ Append the A and Ac tensors to the top-left vector """
     if op is not None:
         A = tensordot(A, op, axes=(2, 1))
->>>>>>> 589b00fc
     vectl = vectl.fuse_legs(axes=(2, (0, 3), 1))  # [t t'] [x y] [l l']
     vectl = vectl.unfuse_legs(axes=(0, 2))  # t t' [x y] l l'
     vectl = vectl.swap_gate(axes=(1, (3, 4)))  # t' X l l'
@@ -321,13 +318,12 @@
     return vectl
 
 
-<<<<<<< HEAD
-def append_vec_br(A : Tensor, Ac : Tensor, vecbr : Tensor)->Tensor:  # 
+def append_vec_br(Ac : Tensor, A : Tensor, vecbr : Tensor, op : Union[None,Tensor] = None)->Tensor:  # 
     """ 
     Append tensors of double-layer PEPS to the bottom-right environment (vector) 
 
              |  |        |     |
-        --A*Ac--T <=> --A*Ac--| |
+        --Ac*A--T <=> --Ac*A--| |
              |  |        |    | |
          ----T--C     --|vecbr__|
 
@@ -339,16 +335,13 @@
         A: on-site tensor of "ket" layer
         Ac: on-site tensor of "bra" layer. Note: complex conjugation of ``Ac`` is done within the function.
         vecbr: bottom-right part of the environment
+        op: optional on-site operator 
 
     Returns:
         bottom-right enlarged corner
     """
-=======
-def append_vec_br(Ac, A, vecbr, op=None):  # A = [t l] [b r] s;  Ac = [t' l'] [b' r'] s;  vecbr = x [r r'] [b b'] y
-    """ Append the A and Ac tensors to the bottom-right vector. """
     if op is not None:
         A = tensordot(A, op, axes=(2, 1))
->>>>>>> 589b00fc
     vecbr = vecbr.fuse_legs(axes=(2, (0, 3), 1))  # [b b'] [x y] [r r']
     vecbr = vecbr.unfuse_legs(axes=(0, 2))  # b b' [x y] r r'
     vecbr = vecbr.swap_gate(axes=((0, 1), 4))  # b b' X r'
@@ -363,14 +356,13 @@
     return vecbr
 
 
-<<<<<<< HEAD
-def append_vec_tr(A : Tensor, Ac : Tensor, vectr : Tensor)->Tensor:  
+def append_vec_tr(Ac : Tensor, A : Tensor, vectr : Tensor, op : Union[None,Tensor] = None)->Tensor:  
     """ 
     Append tensors of double-layer PEPS to the top-right environment (vector)
     
         ----T---C      --|__vectr|
             |   |  <=>    |    | |
-        --A*Ac--T      --A*Ac--|_|
+        --Ac*A--T      --Ac*A--|_|
             |   |         |     |
 
     with assumed index convention on arguments and resulting tensor::
@@ -381,16 +373,13 @@
         A: on-site tensor of "ket" layer
         Ac: on-site tensor of "bra" layer. Note: complex conjugation of ``Ac`` is done within the function.
         vectr: top-left part of the environment
+        op: optional on-site operator 
 
     Returns:
         top-right enlarged corner
     """
-=======
-def append_vec_tr(Ac, A, vectr, op=None):  # A = [t l] [b r] s;  Ac = [t' l'] [b' r'] s;  vectr = x [t t'] [r r'] y
-    """ Append the A and Ac tensors to the top-left vector """
     if op is not None:
         A = tensordot(A, op, axes=(2, 1))
->>>>>>> 589b00fc
     vectr = vectr.fuse_legs(axes=(1, (0, 3), 2))  # [t t'] [x y] [r r']
     vectr = vectr.unfuse_legs(axes=(0, 2))  # t t' [x y] r r'
     vectr = vectr.swap_gate(axes=(1, 2))  # t' X x y
@@ -411,13 +400,12 @@
     return vectr
 
 
-<<<<<<< HEAD
-def append_vec_bl(A : Tensor, Ac : Tensor, vecbl : Tensor)->Tensor:
+def append_vec_bl(Ac : Tensor, A : Tensor, vecbl : Tensor, op : Union[None,Tensor]=None)->Tensor:
     """ 
     Append tensors of double-layer PEPS to the bottom-left environment (vector) 
 
         |  |           |   |
-        T--A*Ac-- <=> | |--A*Ac--
+        T--Ac*A-- <=> | |--Ac*A--
         |  |          | |__|__
         C--T-----     |vecbl__|--
 
@@ -429,16 +417,13 @@
         A: on-site tensor of "ket" layer
         Ac: on-site tensor of "bra" layer. Note: complex conjugation of ``Ac`` is done within the function.
         vecbl: bottom-left part of the environment
+        op: optional on-site operator 
 
     Returns:
         bottom-left enlarged corner
     """
-=======
-def append_vec_bl(Ac, A, vecbl, op=None):  # A = [t l] [b r] s;  Ac = [t' l'] [b' r'] s;  vecbl = x [b b'] [l l'] y
-    """ Append the A and Ac tensors to the top-left vector """
     if op is not None:
         A = tensordot(A, op, axes=(2, 1))
->>>>>>> 589b00fc
     vecbl = vecbl.fuse_legs(axes=(1, (0, 3), 2))  # [b b'] [x y] [l l']
     vecbl = vecbl.unfuse_legs(axes=(0, 2))  # b b' [x y] l l'
     vecbl = vecbl.swap_gate(axes=(0, (1, 4)))  # b X b' l'
