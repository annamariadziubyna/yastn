--- conflicted
+++ resolved
@@ -359,7 +359,6 @@
 
     Parameters
     ----------
-<<<<<<< HEAD
         envn : class CtmEnv
             Class containing data for the new environment tensors renormalized by the horizontal move at each site + lattice info.
         env : class CtmEnv
@@ -368,17 +367,6 @@
         proj : Class Lattice with info on lattice
             Projectors to be applied for renormalization.
         ms : site whose environment tensors are to be renormalized
-=======
-    envn : class CtmEnv
-        Class containing data for the new environment tensors
-        renormalized by the horizontal move at each site + lattice info.
-    env : class CtmEnv
-        Class containing data for the input environment tensors at each site + lattice info.
-    AAb : Contains top and bottom Peps tensors
-    proj : Class Proj with info on lattice
-        Projectors to be applied for renormalization.
-    ms : site whose environment tensors are to be renormalized
->>>>>>> 4f8223ce
 
     Returns
     -------
@@ -389,13 +377,8 @@
     (_,y) = ms
     left = AAb.nn_site(ms, d='l')
     right = AAb.nn_site(ms, d='r')
-<<<<<<< HEAD
     
     if AAb.boundary == 'obc' and y == 0:
-=======
-
-    if AAb.boundary == 'finite' and y == 0:
->>>>>>> 4f8223ce
         l_abv = None
         l_bel = None
     else:
@@ -459,7 +442,6 @@
 
     Parameters
     ----------
-<<<<<<< HEAD
         envn : class CtmEnv
             Class containing data for the new environment tensors renormalized by the vertical move at each site + lattice info.
         env : class CtmEnv
@@ -468,17 +450,6 @@
         proj : Class Lattice with info on lattice
               Projectors to be applied for renormalization.
         ms : site whose environment tensors are to be renormalized
-=======
-    envn : class CtmEnv
-        Class containing data for the new environment tensors
-        renormalized by the vertical move at each site + lattice info.
-    env : class CtmEnv
-        Class containing data for the input environment tensors at each site + lattice info.
-    AAb : Contains top and bottom Peps tensors
-    proj : Class Proj with info on lattice
-        Projectors to be applied for renormalization.
-    ms : site whose environment tensors are to be renormalized
->>>>>>> 4f8223ce
 
     Returns
     -------
@@ -587,16 +558,9 @@
 
     Returns
     -------
-<<<<<<< HEAD
         envn_ver : class CTMEnv
               The updated CTM environment tensor         
         proj     :  dictionary of CTM projectors.
-=======
-    envn_ver : class CTMEnv
-              The updated CTM environment tensor
-
-    proj     :  dictionary of CTM projectors.
->>>>>>> 4f8223ce
 
     Procedure
     ---------
@@ -612,11 +576,7 @@
 
     """
 
-<<<<<<< HEAD
     proj = fpeps.Lattice(lattice=AAb.lattice, dims=AAb.dims, boundary=AAb.boundary) # ctm projectors defined as an instance of Lattice class
-=======
-    proj = Proj(lattice=AAb.lattice, dims=AAb.dims, boundary=AAb.boundary)
->>>>>>> 4f8223ce
     for ms in proj.sites():
         proj[ms] = Local_Projector_Env()
 
@@ -627,11 +587,7 @@
         # print('projector calculation ctm cluster horizontal', ms)
         proj = proj_horizontal(env[ms.nw], env[ms.ne], env[ms.sw], env[ms.se], proj, ms, AAb[ms.nw], AAb[ms.ne], AAb[ms.sw], AAb[ms.se], fix_signs, opts_svd)
 
-<<<<<<< HEAD
     if AAb.boundary == 'obc': 
-=======
-    if AAb.boundary == 'finite':
->>>>>>> 4f8223ce
         # we need trivial projectors on the boundary for horizontal move for finite lattices
         for ms in range(AAb.Ny-1):
             proj[0,ms].hlt = trivial_projector(env[0,ms].l, AAb[0,ms], env[0,ms+1].tl, dirn='hlt')
@@ -656,11 +612,7 @@
         # print('projector calculation ctm cluster vertical', ms)
         proj = proj_vertical(envn_hor[ms.nw], envn_hor[ms.sw], envn_hor[ms.ne], envn_hor[ms.se], proj, ms, AAb[ms.nw], AAb[ms.sw], AAb[ms.ne], AAb[ms.se], fix_signs, opts_svd)
 
-<<<<<<< HEAD
     if AAb.boundary == 'obc': 
-=======
-    if AAb.boundary == 'finite':
->>>>>>> 4f8223ce
         # we need trivial projectors on the boundary for vertical move for finite lattices
         for ms in range(AAb.Nx-1):
             proj[ms,0].vtl = trivial_projector(envn_hor[ms,0].t, AAb[ms,0], envn_hor[ms+1,0].tl, dirn='vtl')
