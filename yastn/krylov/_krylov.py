--- conflicted
+++ resolved
@@ -16,23 +16,17 @@
 from __future__ import annotations
 from itertools import islice
 import numpy as np
-<<<<<<< HEAD
 import scipy as spy
+import scipy.sparse.linalg as spla
 from scipy.linalg import solve_triangular as slv_tri
-from ..tensor import YastnError
 import yastn
-
-__all__ = ['expmv', 'eigs', 'lin_solver']
-=======
-import scipy.sparse.linalg as spla
 from ..tensor import YastnError, Leg, LegMeta, einsum, truncation_mask
 from ..tensor._tests import _test_axes_all
 from ..tensor.linalg import _find_gaps
 from ..tensor._auxliary import _struct, _slc, _clear_axes, _unpack_axes, _flatten
 from .. import zeros, decompress_from_1d, Tensor
 
-__all__ = ['expmv', 'eigs', 'svds']
->>>>>>> b94f0de5
+__all__ = ['expmv', 'eigs', 'lin_solver', 'svds']
 
 
 # Krylov based methods, handled by anonymous function decribing action of matrix on a vector
@@ -242,7 +236,6 @@
     return val[:k], Y
 
 
-<<<<<<< HEAD
 def lin_solver(f, b, v0, ncv=10, tol=1e-13, pinv_tol=1e-13, hermitian=False, **kwargs) -> tuple[array, Sequence[vectors]]:
     r"""
     Search for solution of the linear equation ``f(x) = b``, where ``x`` is estimated vector and ``f(x)`` is matrix-vector operation. 
@@ -308,7 +301,8 @@
     vf = v0.linear_combination(*Q, amplitudes = [1,*y], **kwargs)
     res = f(vf) - b
     return vf, res.norm()
-=======
+
+
 def svds(A : Tensor, axes=(0, 1), k=1, ncv=None, tol=0, which='LM', v0=None, maxiter=None, return_singular_vectors=True, \
          solver='arpack', rng=None, options=None, **kwargs) -> tuple[Tensor, Tensor, Tensor]:
     r"""
@@ -588,5 +582,4 @@
     symU = symU.moveaxis(source=-1, destination=Uaxis)
     symVh = symVh.moveaxis(source=0, destination=Vaxis)
 
-    return symU, symS, symVh
->>>>>>> b94f0de5
+    return symU, symS, symVh